--- conflicted
+++ resolved
@@ -1,640 +1,345 @@
-<<<<<<< HEAD
-# Name of Opentelemetry Collector service.
-# Type: string
-# Default: open-telemetry-collector
-#
-SERVICE_NAME: qubership-open-telemetry-collector
-
-# Allows creating a service monitor that sends SPM metrics to prometheus.
-# Type: boolean
-# Default: false
-#
-MONITORING_ENABLED: false
-
-# Allows to enable ingress for receiving sentry envelopes
-# Type: boolean
-# Default: false
-#
-OTEC_SENTRY_ENVELOPES_INGRESS_ENABLED: false
-
-# Allows to set up custom ingress annotations
-# Type: map[string]string
-# Default: empty
-#
-OTEC_SENTRY_ENVELOPES_INGRESS_ANNOTATIONS: {}
-
-# Allows to set up sentry receiver parameters
-# Type: object
-# Default: empty
-#
-OTEC_SENTRY_RECEIVER_PARAMETERS: {}
-
-# Allows to set up setry event metrics parameters
-# Type: object
-# Default: empty
-#
-OTEC_SENTRY_EVENT_METRICS_PARAMETERS: {}
-
-# Allows to set up setry measurements metrics parameters
-# Type: object
-# Default: empty
-#
-OTEC_SENTRY_MEASUREMENTS_METRICS_PARAMETERS: {}
-
-# Allows to set up logtcpexporter parameters
-# Type: object
-# Default: see below
-#
-OTEC_LOGTCPEXPORTER_PARAMETERS:
-  connection-pool-size: 1
-  queue-size: 1024
-  max-message-send-retry-count: 1
-  max-successive-send-error-count: 5
-  successive-send-error-freeze-time: 1m
-
-# Allows to set up graylogexporter parameters
-# Type: object
-# Default: see below
-#
-OTEC_GRAYLOGEXPORTER_PARAMETERS:
-  connection-pool-size: 1
-  batch-size: 1000
-  max-message-send-retry-count: 1
-  max-successive-send-error-count: 5
-  successive-send-error-freeze-time: 1m
-
-# Allows to set up tailbased tracing general parameters
-# Type: object
-# Default: see below
-#
-OTEC_TAILBASED_GENERAL_PARAMETERS:
-  tail_sampling:
-    decision_wait: 31s
-    num_traces: 7500
-    expected_new_traces_per_sec: 200
-    decision_cache:
-      sampled_cache_size: 75000
-      non_sampled_cache_size: 22500
-
-# Allows to set up tailbased tracing policy parameters
-# Type: object
-# Default: see below
-# #
-OTEC_TAILBASED_POLICIES_PARAMETERS:
-  policies:
-    - name: composite-policy
-      type: composite
-      composite:
-        max_total_spans_per_second: 2000000
-        policy_order: [string_attribute, probabilistic, status_code, always_sample]
-        composite_sub_policy:
-          - name: string_attribute
-            type: string_attribute
-            string_attribute:
-              key: key
-              values: [testvalue*]
-              enabled_regex_matching: true
-          - name: probabilistic
-            type: probabilistic
-            probabilistic:
-              sampling_percentage: 10
-          - name: status_code
-            type: status_code
-            status_code:
-              status_codes: [OK]
-        rate_allocation:
-          - policy: string_attribute
-            percent: 45
-          - policy: probabilistic
-            percent: 10
-          - policy: status_code
-            percent: 45
-
-# The resources describe to compute resource requests and limits for single Pods.
-# Ref: https://kubernetes.io/docs/user-guide/compute-resources/
-# Type: object
-# Mandatory: no
-# Default:
-resources:
-  requests:
-    cpu: 100m
-    memory: 100Mi
-  limits:
-    cpu: 2000m
-    memory: 2000Mi
-
-# The name of type cloud environment
-# Type: String
-# Possible values: KUBERNETES or OPENSHIFT
-# Default: KUBERNETES
-#
-PAAS_PLATFORM: KUBERNETES
-
-imageRepository: artifactorycn.netcracker.com:17114/netcracker/qubership-open-telemetry-collector
-imageTag: main
-
-# Only pods which provide own keys can access the private registry.
-# Default: []
-#
-imagePullSecrets: []
-
-# Map of string keys and values that can be used to organize and categorize (scope and select) objects.
-# May match selectors of replication controllers and services.
-# More info: https://kubernetes.io/docs/user-guide/labels
-# Type: map[string]string
-# Mandatory: no
-# Default: not set
-#
-labels: {}
-#  label-key: label-value
-
-# Annotations is an unstructured key value map stored
-# with a resource that may be set by external tools to store and retrieve arbitrary metadata.
-# They are not queryable and should be preserved when modifying objects.
-# More info: https://kubernetes.io/docs/user-guide/annotations
-# Type: map[string]string
-# Mandatory: no
-# Default: not set
-#
-annotations: {}
-#  annotation-key: annotation-value
-
-# entrypoint is the path to the opentelemetry binary
-# Type: string
-# Mandatory: no
-# Default: /otec
-#
-entrypoint: "/app/qubership-otec"
-# entrypoint: /app/qubership-open-telemetry-collector
-
-# JAEGER_COLLECTOR_HOST is the Jaeger hostname or ip
-# Type: string
-# Mandatory: no
-# Default: jaeger-app-collector.jaeger
-#
-JAEGER_COLLECTOR_HOST: ""
-
-# JAEGER_COLLECTOR_PORT is the port for the Jaeger service gRPC span reporting API
-# Type: string
-# Mandatory: no
-# Default: 14250
-#
-JAEGER_COLLECTOR_PORT: "14250"
-
-# JAEGER_COLLECTOR_OTLP_PORT is the port for the Jaeger service OpenTelemetry Protocol span reporting API
-# Type: string
-# Mandatory: no
-# Default: 4317
-#
-JAEGER_COLLECTOR_OTLP_PORT: "4317"
-
-# GRAYLOG_COLLECTOR_HOST : https://0.0.0.0
-# GRAYLOG_UI_URL : ""
-# GRAYLOG_COLLECTOR_HOST is the Graylog hostname or ip
-# Type: string
-# Mandatory: no
-# Default: https://graylog-logging.${CLOUD_PUBLIC_HOST}
-#
-GRAYLOG_COLLECTOR_HOST: "localhost"
-# GRAYLOG_COLLECTOR_PORT is the port for the Graylog service above
-# Type: string
-# Mandatory: no
-# Default: 12201
-#
-GRAYLOG_COLLECTOR_PORT: "12201"
-
-# CONFIG_MAP is the custom config-map for the open-telemetry-collector. If it is not set, the default one is used.
-# Type: Object
-# Mandatory: no
-# Default:
-#
-CONFIG_MAP: ''
-
-# SERVICE_PORTS is the customization for service.ports. If it is not set, the default ones are used.
-# Type: Object
-# Mandatory: no
-# Default:
-#
-SERVICE_PORTS: ''
-
-# SERVICE_MONITOR_PORT_NAME is the customization for ServiceMonitor port. If it is not set, the default one is used.
-# Type: string
-# Mandatory: no
-# Default: exporter-prom
-#
-SERVICE_MONITOR_PORT_NAME: "exporter-prom"
-
-# LATENCY_HISTOGRAM_BUCKETS is the list of durations defining the latency histogram buckets. If it is not set, the default list is used.
-# Type: list of strings
-# Mandatory: no
-# Default: [2ms, 4ms, 6ms, 8ms, 10ms, 50ms, 100ms, 200ms, 400ms, 800ms, 1s, 1400ms, 2s, 5s, 10s, 15s]
-#
-LATENCY_HISTOGRAM_BUCKETS: [2ms, 4ms, 6ms, 8ms, 10ms, 50ms, 100ms, 200ms, 400ms, 800ms, 1s, 1400ms, 2s, 5s, 10s, 15s]
-
-# DEPLOYMENT_STRATEGY_TYPE sets Kubernetes rolling update deployment strategies. Possible values are recreate, best_effort_controlled_rollout, ramped_slow_rollout, custom_rollout
-# Type: string
-# Mandatory: no
-# Default: By default RollingUpdate strategy with maxSurge=25% and maxUnavailable=25% is used
-#
-DEPLOYMENT_STRATEGY_TYPE: ''
-
-# DEPLOYMENT_STRATEGY_TYPE sets maxSurge if DEPLOYMENT_STRATEGY_TYPE is custom_rollout
-# Type: string
-# Mandatory: no
-# Default: "25%"
-#
-DEPLOYMENT_STRATEGY_MAXSURGE: ''
-
-# DEPLOYMENT_STRATEGY_MAXUNAVAILABLE sets maxUnavailable if DEPLOYMENT_STRATEGY_TYPE is custom_rollout
-# Type: string
-# Mandatory: no
-# Default: "25%"
-#
-DEPLOYMENT_STRATEGY_MAXUNAVAILABLE: ''
-
-# OTEC_INSTALLATION_MODE the type of OOB configuration (SPAN_METRICS_PROCESSOR or SENTRY_ENVELOPES_PROCESSING)
-# Type: string
-# Mandatory: no
-# Default: "SPAN_METRICS_PROCESSOR"
-#
-OTEC_INSTALLATION_MODE: 'SPAN_METRICS_PROCESSOR'
-
-# OTeC log-level, possible values : debug, info, warn, error
-# Type: string
-# Mandatory: no
-# Default: "debug"
-LOG_LEVEL: 'debug'
-
-# OTeC log format, possible values : json, text
-# Type: string
-# Mandatory: no
-# Default: "json"
-OTEC_LOG_FORMAT: 'json'
-
-# OTeC health check port
-# Type: int
-# Mandatory: no
-# Default: 13133
-OTEC_HEALTH_CHECK_PORT: 13133
-
-# Allows to forward all logs to graylog
-# Default: false
-#
-OTEC_ENABLE_LOGGING: true
-
-# Allows to enable arbitrary traces logging
-# Type: boolean
-# Default: false
-#
-OTEC_ENABLE_ARBITRARY_TRACES_LOGGING: false
-
-# Allows to customize arbitrary traces logging configuration
-# Type: object
-# Default: empty
-#
-OTEC_ARBITRARY_TRACES_LOGGING_CONFIG: {}
-
-
-# Array of topologies settings for topologySpreadConstraints. Each array item must contain at least 'topologyKey' attribute. Other supported attributes are 'maxSkew' and 'whenUnsatisfiable' - optional. This parameter has higher priority over CLOUD_TOPOLOGY_KEY. Should not be empty list
-# Type: object
-# Default: empty
-#
-# CLOUD_TOPOLOGIES:
-
-# Defines topologyKey in topologySpreadConstraints. This is BWC parameter.
-# Type: string
-# Default: kubernetes.io/hostname
-#
-CLOUD_TOPOLOGY_KEY: kubernetes.io/hostname
-
-# Defines fields and condtions for log deduplication processor.
-OTEC_LOGDEDUP_PROCESSOR_PARAMETERS:
-  include_fields:
-    - attributes.hostname
-    - attributes.level
-  conditions:
-    - attributes["cluster"] == "pass-miniha"
-  interval: 60s
-  log_count_attribute: logdup_count
-
-OTEC_GELF_FIELD_MAPPING:
-  version: "1.1"
-  host: "hostname"
-  short-message: "log"
-  full-message: "log"
-  level: "level"
-=======
-# Name of Opentelemetry Collector service.
-# Type: string
-# Default: open-telemetry-collector
-#
-SERVICE_NAME: qubership-open-telemetry-collector
-
-# Allows creating a service monitor that sends SPM metrics to prometheus.
-# Type: boolean
-# Default: false
-#
-MONITORING_ENABLED: false
-
-# Allows to enable ingress for receiving sentry envelopes
-# Type: boolean
-# Default: false
-#
-OTEC_SENTRY_ENVELOPES_INGRESS_ENABLED: false
-
-# Allows to set up custom ingress annotations
-# Type: map[string]string
-# Default: empty
-#
-OTEC_SENTRY_ENVELOPES_INGRESS_ANNOTATIONS: {}
-
-# Allows to set up sentry receiver parameters
-# Type: object
-# Default: empty
-#
-OTEC_SENTRY_RECEIVER_PARAMETERS: {}
-
-# Allows to set up setry event metrics parameters
-# Type: object
-# Default: empty
-#
-OTEC_SENTRY_EVENT_METRICS_PARAMETERS: {}
-
-# Allows to set up setry measurements metrics parameters
-# Type: object
-# Default: empty
-#
-OTEC_SENTRY_MEASUREMENTS_METRICS_PARAMETERS: {}
-
-# Allows to set up logtcpexporter parameters
-# Type: object
-# Default: see below
-#
-OTEC_LOGTCPEXPORTER_PARAMETERS:
-  connection-pool-size: 1
-  queue-size: 1024
-  max-message-send-retry-count: 1
-  max-successive-send-error-count: 5
-  successive-send-error-freeze-time: 1m
-
-# Allows to set up tailbased tracing general parameters
-# Type: object
-# Default: see below
-#
-OTEC_TAILBASED_GENERAL_PARAMETERS:
-  tail_sampling:
-    decision_wait: 31s
-    num_traces: 7500
-    expected_new_traces_per_sec: 200
-    decision_cache:
-      sampled_cache_size: 75000
-      non_sampled_cache_size: 22500
-# Allows to set up tailbased tracing policy parameters
-# Type: object
-# Default: see below
-#
-OTEC_TAILBASED_POLICIES_PARAMETERS:
-  policies: [
-    {
-      name: composite-policy,
-      type: composite,
-      composite: {
-        max_total_spans_per_second: 2000000,
-        policy_order: [string_attribute, probabilistic, status_code, always_sample],
-        composite_sub_policy: [
-          {
-            name: string_attribute,
-            type: string_attribute,
-            string_attribute: {
-              key: key, values: [testvalue*], enabled_regex_matching: true
-            }
-          },
-          {
-            name: probabilistic,
-            type: probabilistic,
-            probabilistic: {
-              sampling_percentage: 10
-            }
-          },
-          {
-            name: status_code,
-            type: status_code,
-            status_code: {
-              status_codes: [OK]
-            }
-          }
-        ],
-        rate_allocation: [
-          {
-            policy: string_attribute,
-            percent: 45
-          },
-          {
-            policy: probabilistic,
-            percent: 10
-          },
-          {
-            policy: status_code,
-            percent: 45
-          }
-        ]
-      }
-    }
-  ]
-# The resources describe to compute resource requests and limits for single Pods.
-# Ref: https://kubernetes.io/docs/user-guide/compute-resources/
-# Type: object
-# Mandatory: no
-# Default:
-resources:
-  requests:
-    cpu: 100m
-    memory: 100Mi
-  limits:
-    cpu: 2000m
-    memory: 2000Mi
-
-# The name of type cloud environment
-# Type: String
-# Possible values: KUBERNETES or OPENSHIFT
-# Default: KUBERNETES
-#
-PAAS_PLATFORM: KUBERNETES
-
-imageRepository: ghcr.io/netcracker/qubership-open-telemetry-collector
-imageTag: main
-
-# Only pods which provide own keys can access the private registry.
-# Default: []
-#
-imagePullSecrets: []
-
-# Map of string keys and values that can be used to organize and categorize (scope and select) objects.
-# May match selectors of replication controllers and services.
-# More info: https://kubernetes.io/docs/user-guide/labels
-# Type: map[string]string
-# Mandatory: no
-# Default: not set
-#
-labels: {}
-#  label-key: label-value
-
-# Annotations is an unstructured key value map stored
-# with a resource that may be set by external tools to store and retrieve arbitrary metadata.
-# They are not queryable and should be preserved when modifying objects.
-# More info: https://kubernetes.io/docs/user-guide/annotations
-# Type: map[string]string
-# Mandatory: no
-# Default: not set
-#
-annotations: {}
-#  annotation-key: annotation-value
-
-# entrypoint is the path to the opentelemetry binary
-# Type: string
-# Mandatory: no
-# Default: /otec
-#
-entrypoint: "/app/qubership-otec"
-
-# JAEGER_COLLECTOR_HOST is the Jaeger hostname or ip
-# Type: string
-# Mandatory: no
-# Default: jaeger-app-collector.jaeger
-#
-JAEGER_COLLECTOR_HOST: ""
-
-# JAEGER_COLLECTOR_PORT is the port for the Jaeger service gRPC span reporting API
-# Type: string
-# Mandatory: no
-# Default: 14250
-#
-JAEGER_COLLECTOR_PORT: "14250"
-
-# JAEGER_COLLECTOR_OTLP_PORT is the port for the Jaeger service OpenTelemetry Protocol span reporting API
-# Type: string
-# Mandatory: no
-# Default: 4317
-#
-JAEGER_COLLECTOR_OTLP_PORT: "4317"
-
-# GRAYLOG_COLLECTOR_HOST is the Graylog hostname or ip
-# Type: string
-# Mandatory: no
-# Default: https://graylog-logging.${CLOUD_PUBLIC_HOST}
-#
-GRAYLOG_COLLECTOR_HOST: ""
-
-# GRAYLOG_COLLECTOR_PORT is the port for the Graylog service above
-# Type: string
-# Mandatory: no
-# Default: 12201
-#
-GRAYLOG_COLLECTOR_PORT: "12201"
-
-# ZIPKIN_RECEIVER_PORT is the Zipkin receiver port on collector
-# Type: string
-# Mandatory: no
-# Default: 9411
-#
-ZIPKIN_RECEIVER_PORT: "9411"
-
-# CONFIG_MAP is the custom config-map for the open-telemetry-collector. If it is not set, the default one is used.
-# Type: Object
-# Mandatory: no
-# Default:
-#
-CONFIG_MAP: ''
-
-# SERVICE_PORTS is the customization for service.ports. If it is not set, the default ones are used.
-# Type: Object
-# Mandatory: no
-# Default:
-#
-SERVICE_PORTS: ''
-
-# SERVICE_MONITOR_PORT_NAME is the customization for ServiceMonitor port. If it is not set, the default one is used.
-# Type: string
-# Mandatory: no
-# Default: exporter-prom
-#
-SERVICE_MONITOR_PORT_NAME: "exporter-prom"
-
-# LATENCY_HISTOGRAM_BUCKETS is the list of durations defining the latency histogram buckets. If it is not set, the default list is used.
-# Type: list of strings
-# Mandatory: no
-# Default: [2ms, 4ms, 6ms, 8ms, 10ms, 50ms, 100ms, 200ms, 400ms, 800ms, 1s, 1400ms, 2s, 5s, 10s, 15s]
-#
-LATENCY_HISTOGRAM_BUCKETS: [2ms, 4ms, 6ms, 8ms, 10ms, 50ms, 100ms, 200ms, 400ms, 800ms, 1s, 1400ms, 2s, 5s, 10s, 15s]
-
-# DEPLOYMENT_STRATEGY_TYPE sets Kubernetes rolling update deployment strategies. Possible values are recreate, best_effort_controlled_rollout, ramped_slow_rollout, custom_rollout
-# Type: string
-# Mandatory: no
-# Default: By default RollingUpdate strategy with maxSurge=25% and maxUnavailable=25% is used
-#
-DEPLOYMENT_STRATEGY_TYPE: ''
-
-# DEPLOYMENT_STRATEGY_TYPE sets maxSurge if DEPLOYMENT_STRATEGY_TYPE is custom_rollout
-# Type: string
-# Mandatory: no
-# Default: "25%"
-#
-DEPLOYMENT_STRATEGY_MAXSURGE: ''
-
-# DEPLOYMENT_STRATEGY_MAXUNAVAILABLE sets maxUnavailable if DEPLOYMENT_STRATEGY_TYPE is custom_rollout
-# Type: string
-# Mandatory: no
-# Default: "25%"
-#
-DEPLOYMENT_STRATEGY_MAXUNAVAILABLE: ''
-
-# OTEC_INSTALLATION_MODE the type of OOB configuration (SPAN_METRICS_PROCESSOR or SENTRY_ENVELOPES_PROCESSING)
-# Type: string
-# Mandatory: no
-# Default: "SPAN_METRICS_PROCESSOR"
-#
-OTEC_INSTALLATION_MODE: 'SPAN_METRICS_PROCESSOR'
-
-# OTeC log-level, possible values : debug, info, warn, error
-# Type: string
-# Mandatory: no
-# Default: "debug"
-LOG_LEVEL: 'debug'
-
-# OTeC log format, possible values : json, text
-# Type: string
-# Mandatory: no
-# Default: "json"
-OTEC_LOG_FORMAT: 'json'
-
-# OTeC health check port
-# Type: int
-# Mandatory: no
-# Default: 13133
-OTEC_HEALTH_CHECK_PORT: 13133
-
-# Allows to enable arbitrary traces logging
-# Type: boolean
-# Default: false
-#
-OTEC_ENABLE_ARBITRARY_TRACES_LOGGING: false
-
-# Allows to customize arbitrary traces logging configuration
-# Type: object
-# Default: empty
-#
-OTEC_ARBITRARY_TRACES_LOGGING_CONFIG: {}
-
-
-# Array of topologies settings for topologySpreadConstraints. Each array item must contain at least 'topologyKey' attribute. Other supported attributes are 'maxSkew' and 'whenUnsatisfiable' - optional. This parameter has higher priority over CLOUD_TOPOLOGY_KEY. Should not be empty list
-# Type: object
-# Default: empty
-#
-# CLOUD_TOPOLOGIES:
-
-# Defines topologyKey in topologySpreadConstraints. This is BWC parameter.
-# Type: string
-# Default: kubernetes.io/hostname
-#
-CLOUD_TOPOLOGY_KEY: kubernetes.io/hostname
->>>>>>> 64974b59
+# Name of Opentelemetry Collector service.
+# Type: string
+# Default: open-telemetry-collector
+#
+SERVICE_NAME: qubership-open-telemetry-collector
+
+# Allows creating a service monitor that sends SPM metrics to prometheus.
+# Type: boolean
+# Default: false
+#
+MONITORING_ENABLED: false
+
+# Allows to enable ingress for receiving sentry envelopes
+# Type: boolean
+# Default: false
+#
+OTEC_SENTRY_ENVELOPES_INGRESS_ENABLED: false
+
+# Allows to set up custom ingress annotations
+# Type: map[string]string
+# Default: empty
+#
+OTEC_SENTRY_ENVELOPES_INGRESS_ANNOTATIONS: {}
+
+# Allows to set up sentry receiver parameters
+# Type: object
+# Default: empty
+#
+OTEC_SENTRY_RECEIVER_PARAMETERS: {}
+
+# Allows to set up setry event metrics parameters
+# Type: object
+# Default: empty
+#
+OTEC_SENTRY_EVENT_METRICS_PARAMETERS: {}
+
+# Allows to set up setry measurements metrics parameters
+# Type: object
+# Default: empty
+#
+OTEC_SENTRY_MEASUREMENTS_METRICS_PARAMETERS: {}
+
+# Allows to set up logtcpexporter parameters
+# Type: object
+# Default: see below
+#
+OTEC_LOGTCPEXPORTER_PARAMETERS:
+  connection-pool-size: 1
+  queue-size: 1024
+  max-message-send-retry-count: 1
+  max-successive-send-error-count: 5
+  successive-send-error-freeze-time: 1m
+
+# Allows to set up graylogexporter parameters
+# Type: object
+# Default: see below
+#
+OTEC_GRAYLOGEXPORTER_PARAMETERS:
+  connection-pool-size: 1
+  batch-size: 1000
+  max-message-send-retry-count: 1
+  max-successive-send-error-count: 5
+  successive-send-error-freeze-time: 1m
+
+# Allows to set up tailbased tracing general parameters
+# Type: object
+# Default: see below
+#
+OTEC_TAILBASED_GENERAL_PARAMETERS:
+  tail_sampling:
+    decision_wait: 31s
+    num_traces: 7500
+    expected_new_traces_per_sec: 200
+    decision_cache:
+      sampled_cache_size: 75000
+      non_sampled_cache_size: 22500
+
+# Allows to set up tailbased tracing policy parameters
+# Type: object
+# Default: see below
+#
+OTEC_TAILBASED_POLICIES_PARAMETERS:
+  policies: [
+    {
+      name: composite-policy,
+      type: composite,
+      composite: {
+        max_total_spans_per_second: 2000000,
+        policy_order: [string_attribute, probabilistic, status_code, always_sample],
+        composite_sub_policy: [
+          {
+            name: string_attribute,
+            type: string_attribute,
+            string_attribute: {
+              key: key, values: [testvalue*], enabled_regex_matching: true
+            }
+          },
+          {
+            name: probabilistic,
+            type: probabilistic,
+            probabilistic: {
+              sampling_percentage: 10
+            }
+          },
+          {
+            name: status_code,
+            type: status_code,
+            status_code: {
+              status_codes: [OK]
+            }
+          }
+        ],
+        rate_allocation: [
+          {
+            policy: string_attribute,
+            percent: 45
+          },
+          {
+            policy: probabilistic,
+            percent: 10
+          },
+          {
+            policy: status_code,
+            percent: 45
+          }
+        ]
+      }
+    }
+  ]
+
+# The resources describe to compute resource requests and limits for single Pods.
+# Ref: https://kubernetes.io/docs/user-guide/compute-resources/
+# Type: object
+# Mandatory: no
+# Default:
+resources:
+  requests:
+    cpu: 100m
+    memory: 100Mi
+  limits:
+    cpu: 2000m
+    memory: 2000Mi
+
+# The name of type cloud environment
+# Type: String
+# Possible values: KUBERNETES or OPENSHIFT
+# Default: KUBERNETES
+#
+PAAS_PLATFORM: KUBERNETES
+
+imageRepository: ghcr.io/netcracker/qubership-open-telemetry-collector
+imageTag: main
+
+# Only pods which provide own keys can access the private registry.
+# Default: []
+#
+imagePullSecrets: []
+
+# Map of string keys and values that can be used to organize and categorize (scope and select) objects.
+# May match selectors of replication controllers and services.
+# More info: https://kubernetes.io/docs/user-guide/labels
+# Type: map[string]string
+# Mandatory: no
+# Default: not set
+#
+labels: {}
+#  label-key: label-value
+
+# Annotations is an unstructured key value map stored
+# with a resource that may be set by external tools to store and retrieve arbitrary metadata.
+# They are not queryable and should be preserved when modifying objects.
+# More info: https://kubernetes.io/docs/user-guide/annotations
+# Type: map[string]string
+# Mandatory: no
+# Default: not set
+#
+annotations: {}
+#  annotation-key: annotation-value
+
+# entrypoint is the path to the opentelemetry binary
+# Type: string
+# Mandatory: no
+# Default: /otec
+#
+entrypoint: "/app/qubership-otec"
+
+# JAEGER_COLLECTOR_HOST is the Jaeger hostname or ip
+# Type: string
+# Mandatory: no
+# Default: jaeger-app-collector.jaeger
+#
+JAEGER_COLLECTOR_HOST: ""
+
+# JAEGER_COLLECTOR_PORT is the port for the Jaeger service gRPC span reporting API
+# Type: string
+# Mandatory: no
+# Default: 14250
+#
+JAEGER_COLLECTOR_PORT: "14250"
+
+# JAEGER_COLLECTOR_OTLP_PORT is the port for the Jaeger service OpenTelemetry Protocol span reporting API
+# Type: string
+# Mandatory: no
+# Default: 4317
+#
+JAEGER_COLLECTOR_OTLP_PORT: "4317"
+
+# GRAYLOG_COLLECTOR_HOST is the Graylog hostname or ip
+# Type: string
+# Mandatory: no
+# Default: https://graylog-logging.${CLOUD_PUBLIC_HOST}
+#
+
+GRAYLOG_COLLECTOR_HOST: ""
+# GRAYLOG_COLLECTOR_PORT is the port for the Graylog service above
+# Type: string
+# Mandatory: no
+# Default: 12201
+#
+GRAYLOG_COLLECTOR_PORT: "12201"
+
+# ZIPKIN_RECEIVER_PORT is the Zipkin receiver port on collector
+# Type: string
+# Mandatory: no
+# Default: 9411
+#
+ZIPKIN_RECEIVER_PORT: "9411"
+
+# CONFIG_MAP is the custom config-map for the open-telemetry-collector. If it is not set, the default one is used.
+# Type: Object
+# Mandatory: no
+# Default:
+#
+CONFIG_MAP: ''
+
+# SERVICE_PORTS is the customization for service.ports. If it is not set, the default ones are used.
+# Type: Object
+# Mandatory: no
+# Default:
+#
+SERVICE_PORTS: ''
+
+# SERVICE_MONITOR_PORT_NAME is the customization for ServiceMonitor port. If it is not set, the default one is used.
+# Type: string
+# Mandatory: no
+# Default: exporter-prom
+#
+SERVICE_MONITOR_PORT_NAME: "exporter-prom"
+
+# LATENCY_HISTOGRAM_BUCKETS is the list of durations defining the latency histogram buckets. If it is not set, the default list is used.
+# Type: list of strings
+# Mandatory: no
+# Default: [2ms, 4ms, 6ms, 8ms, 10ms, 50ms, 100ms, 200ms, 400ms, 800ms, 1s, 1400ms, 2s, 5s, 10s, 15s]
+#
+LATENCY_HISTOGRAM_BUCKETS: [2ms, 4ms, 6ms, 8ms, 10ms, 50ms, 100ms, 200ms, 400ms, 800ms, 1s, 1400ms, 2s, 5s, 10s, 15s]
+
+# DEPLOYMENT_STRATEGY_TYPE sets Kubernetes rolling update deployment strategies. Possible values are recreate, best_effort_controlled_rollout, ramped_slow_rollout, custom_rollout
+# Type: string
+# Mandatory: no
+# Default: By default RollingUpdate strategy with maxSurge=25% and maxUnavailable=25% is used
+#
+DEPLOYMENT_STRATEGY_TYPE: ''
+
+# DEPLOYMENT_STRATEGY_TYPE sets maxSurge if DEPLOYMENT_STRATEGY_TYPE is custom_rollout
+# Type: string
+# Mandatory: no
+# Default: "25%"
+#
+DEPLOYMENT_STRATEGY_MAXSURGE: ''
+
+# DEPLOYMENT_STRATEGY_MAXUNAVAILABLE sets maxUnavailable if DEPLOYMENT_STRATEGY_TYPE is custom_rollout
+# Type: string
+# Mandatory: no
+# Default: "25%"
+#
+DEPLOYMENT_STRATEGY_MAXUNAVAILABLE: ''
+
+# OTEC_INSTALLATION_MODE the type of OOB configuration (SPAN_METRICS_PROCESSOR or SENTRY_ENVELOPES_PROCESSING)
+# Type: string
+# Mandatory: no
+# Default: "SPAN_METRICS_PROCESSOR"
+#
+OTEC_INSTALLATION_MODE: 'SPAN_METRICS_PROCESSOR'
+
+# OTeC log-level, possible values : debug, info, warn, error
+# Type: string
+# Mandatory: no
+# Default: "debug"
+LOG_LEVEL: 'debug'
+
+# OTeC log format, possible values : json, text
+# Type: string
+# Mandatory: no
+# Default: "json"
+OTEC_LOG_FORMAT: 'json'
+
+# OTeC health check port
+# Type: int
+# Mandatory: no
+# Default: 13133
+OTEC_HEALTH_CHECK_PORT: 13133
+
+# Allows to forward all logs to graylog
+# Default: false
+#
+OTEC_ENABLE_LOGGING: true
+
+# Allows to enable arbitrary traces logging
+# Type: boolean
+# Default: false
+#
+OTEC_ENABLE_ARBITRARY_TRACES_LOGGING: false
+
+# Allows to customize arbitrary traces logging configuration
+# Type: object
+# Default: empty
+#
+OTEC_ARBITRARY_TRACES_LOGGING_CONFIG: {}
+
+
+# Array of topologies settings for topologySpreadConstraints. Each array item must contain at least 'topologyKey' attribute. Other supported attributes are 'maxSkew' and 'whenUnsatisfiable' - optional. This parameter has higher priority over CLOUD_TOPOLOGY_KEY. Should not be empty list
+# Type: object
+# Default: empty
+#
+# CLOUD_TOPOLOGIES:
+
+# Defines topologyKey in topologySpreadConstraints. This is BWC parameter.
+# Type: string
+# Default: kubernetes.io/hostname
+#
+CLOUD_TOPOLOGY_KEY: kubernetes.io/hostname
+
+# Defines fields and condtions for log deduplication processor.
+OTEC_LOGDEDUP_PROCESSOR_PARAMETERS:
+  include_fields:
+    - attributes.hostname
+  interval: 60s
+  log_count_attribute: logdup_count
+
+OTEC_GELF_FIELD_MAPPING:
+  version: "1.1"
+  host: "hostname"
+  short-message: "log"
+  full-message: "log"
+  level: "level"