---
# This workflow executes several linters on changed files based on languages used in your code base whenever
# you push a code or open a pull request.
#
# You can adjust the behavior by modifying this file.
# For more information, see:
# https://github.com/super-linter/super-linter
# Configuration file for super-linter example:
# .github/super-linter.env
# Configuration files for individual linters should be placed in .github/linters

name: Lint Code Base

on:
  push:
    branches:
      - '**'
  pull_request:
    branches:
      - '**'
  workflow_dispatch:
    inputs:
      full_scan:
        type: boolean
        default: false
        required: false
        description: "Lint all codebase"

permissions:
  contents: read

jobs:
  prepare-configs:
    runs-on: ubuntu-latest
    steps:
      - name: "Get the common linters configuration"
        uses: actions/checkout@v4
        with:
          ref: main # fix/superlinter-config
          repository: netcracker/.github
          sparse-checkout: |
            config/linters
      - name: "Upload the common linters configuration"
        uses: actions/upload-artifact@v4
        with:
          name: linter-config
          path: "${{ github.workspace }}/config"
          include-hidden-files: true
  run-lint:
    needs: [prepare-configs]
    runs-on: ubuntu-latest
    permissions:
      contents: read
      packages: read
      # To report GitHub Actions status checks
      statuses: write
    steps:
      - name: Checkout code
        uses: actions/checkout@v4
        with:
          # Full git history is needed to get a proper list of changed files within `super-linter`
          fetch-depth: 0
      - name: "Get the common linters configuration"
        uses: actions/download-artifact@v4
        id: download
        with:
          name: linter-config
          path: /tmp/linter-config
      - name: "Apply the common linters configuration"
        if: ${{ steps.download.outputs.download-path != '' }}
        run: |
          mkdir -p ./.github/linters
          cp --update=none -vR /tmp/linter-config/linters/* ./.github/linters
<<<<<<< HEAD

=======
>>>>>>> 8e1a3c40
      - name: "Load super-linter environment file"
        shell: bash
        run: |
          # shellcheck disable=2086
          if [ -f "${GITHUB_WORKSPACE}/.github/super-linter.env" ]; then
            echo "Applying local linter environment:"
            grep "\S" ${GITHUB_WORKSPACE}/.github/super-linter.env | grep -v "^#"
            grep "\S" ${GITHUB_WORKSPACE}/.github/super-linter.env | grep -v "^#" >> $GITHUB_ENV
          elif [ -f "/tmp/linter-config/linters/super-linter.env" ]; then
            echo "::warning:: Local linter environment file .github/super-linter.env is not found"
            echo "Applying common linter environment:"
            grep "\S" /tmp/linter-config/linters/super-linter.env | grep -v "^#"
            grep "\S" /tmp/linter-config/linters/super-linter.env | grep -v "^#" >> $GITHUB_ENV
          fi
<<<<<<< HEAD

      - name: Lint Code Base
        uses: super-linter/super-linter/slim@v7.3.0
=======
      - name: Lint Code Base
        uses: super-linter/super-linter/slim@v8.0.0
>>>>>>> 8e1a3c40
        env:
          VALIDATE_ALL_CODEBASE: ${{ inputs.full_scan || false }}
          # To report GitHub Actions status checks
          GITHUB_TOKEN: ${{ secrets.GITHUB_TOKEN }}<|MERGE_RESOLUTION|>--- conflicted
+++ resolved
@@ -71,10 +71,6 @@
         run: |
           mkdir -p ./.github/linters
           cp --update=none -vR /tmp/linter-config/linters/* ./.github/linters
-<<<<<<< HEAD
-
-=======
->>>>>>> 8e1a3c40
       - name: "Load super-linter environment file"
         shell: bash
         run: |
@@ -89,14 +85,8 @@
             grep "\S" /tmp/linter-config/linters/super-linter.env | grep -v "^#"
             grep "\S" /tmp/linter-config/linters/super-linter.env | grep -v "^#" >> $GITHUB_ENV
           fi
-<<<<<<< HEAD
-
-      - name: Lint Code Base
-        uses: super-linter/super-linter/slim@v7.3.0
-=======
       - name: Lint Code Base
         uses: super-linter/super-linter/slim@v8.0.0
->>>>>>> 8e1a3c40
         env:
           VALIDATE_ALL_CODEBASE: ${{ inputs.full_scan || false }}
           # To report GitHub Actions status checks
