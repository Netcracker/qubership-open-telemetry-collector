---
# This workflow executes several linters on changed files based on languages used in your code base whenever
# you push a code or open a pull request.
#
# You can adjust the behavior by modifying this file.
# For more information, see:
# https://github.com/super-linter/super-linter
# Configuration file for super-linter example:
# .github/super-linter.env
# Configuration files for individual linters should be placed in .github/linters

name: Lint Code Base

on:
  push:
    branches:
      - '**'
  pull_request:
    branches:
      - '**'
  workflow_dispatch:
    inputs:
      full_scan:
        type: boolean
        default: false
        required: false
        description: "Lint all codebase"
permissions:
  contents: read

jobs:
  prepare-configs:
    runs-on: ubuntu-latest
    steps:
<<<<<<< HEAD
      - name: "Get the common linters configuration"
        uses: actions/checkout@v4
        with:
          ref: main # fix/superlinter-config
          repository: netcracker/.github
          sparse-checkout: |
            config/linters
      - name: "Upload the common linters configuration"
        uses: actions/upload-artifact@v4
        with:
          name: linter-config
          path: "${{ github.workspace }}/config"
          include-hidden-files: true
=======
    - name: "Get the common linters configuration"
      uses: actions/checkout@v4
      with:
        ref: main
        repository: netcracker/.github
        sparse-checkout: |
          config/linters
    - name: "Upload the common linters configsuration"
      uses: actions/upload-artifact@v4
      with:
        name: linter-config
        path: "${{ github.workspace }}/config"
        include-hidden-files: true
>>>>>>> 0374282f
  run-lint:
    needs: [prepare-configs]
    runs-on: ubuntu-latest
    permissions:
      contents: read
      packages: read
      # To report GitHub Actions status checks
      statuses: write
    steps:
<<<<<<< HEAD
      - name: Checkout code
        uses: actions/checkout@v4
        with:
          # Full git history is needed to get a proper list of changed files within `super-linter`
          fetch-depth: 0
      - name: "Get the common linters configuration"
        uses: actions/download-artifact@v4
        id: download
        with:
          name: linter-config
          path: /tmp/linter-config
      - name: "Apply the common linters configuration"
        if: ${{ steps.download.outputs.download-path != '' }}
        run: |
          mkdir -p ./.github/linters
          cp --update=none -vR /tmp/linter-config/linters/* ./.github/linters
  
      - name: "Load super-linter environment file"
        shell: bash
        run: |
          # shellcheck disable=2086
          if [ -f "${GITHUB_WORKSPACE}/.github/super-linter.env" ]; then
            echo "Applying local linter environment:"
            grep "\S" ${GITHUB_WORKSPACE}/.github/super-linter.env | grep -v "^#"
            grep "\S" ${GITHUB_WORKSPACE}/.github/super-linter.env | grep -v "^#" >> $GITHUB_ENV
          elif [ -f "/tmp/linter-config/linters/super-linter.env" ]; then
            echo "::warning:: Local linter environment file .github/super-linter.env is not found"
            echo "Applying common linter environment:"
            grep "\S" /tmp/linter-config/linters/super-linter.env | grep -v "^#"
            grep "\S" /tmp/linter-config/linters/super-linter.env | grep -v "^#" >> $GITHUB_ENV
          fi
  
      - name: Lint Code Base
        uses: super-linter/super-linter/slim@v8.0.0
        env:
          VALIDATE_ALL_CODEBASE: ${{ inputs.full_scan || false }}
          # To report GitHub Actions status checks
          GITHUB_TOKEN: ${{ secrets.GITHUB_TOKEN }}
=======
    - name: Checkout code
      uses: actions/checkout@v4
      with:
        # Full git history is needed to get a proper list of changed files within `super-linter`
        fetch-depth: 0
    - name: "Get the common linters configuration"
      uses: actions/download-artifact@v4
      id: download
      with:
        name: linter-config
        path: /tmp/linter-config
    - name: "Apply the common linters configuration"
      if: ${{ steps.download.outputs.download-path != '' }}
      run: |
        mkdir -p ./.github/linters
        cp --update=none -vR /tmp/linter-config/linters/* ./.github/linters
    - name: "Load super-linter environment file"
      shell: bash
      run: |
        # shellcheck disable=2086
        if [ -f "${GITHUB_WORKSPACE}/.github/super-linter.env" ]; then
          echo "Applying local linter environment:"
          grep "\S" ${GITHUB_WORKSPACE}/.github/super-linter.env | grep -v "^#"
          grep "\S" ${GITHUB_WORKSPACE}/.github/super-linter.env | grep -v "^#" >> $GITHUB_ENV
        elif [ -f "/tmp/linter-config/linters/super-linter.env" ]; then
          echo "::warning:: Local linter environment file .github/super-linter.env is not found"
          echo "Applying common linter environment:"
          grep "\S" /tmp/linter-config/linters/super-linter.env | grep -v "^#"
          grep "\S" /tmp/linter-config/linters/super-linter.env | grep -v "^#" >> $GITHUB_ENV
        fi
    - name: Lint Code Base
      uses: super-linter/super-linter/slim@v7.3.0
      env:
        VALIDATE_ALL_CODEBASE: ${{ inputs.full_scan || false }}
        # To report GitHub Actions status checks
        GITHUB_TOKEN: ${{ secrets.GITHUB_TOKEN }}
>>>>>>> 0374282f
<|MERGE_RESOLUTION|>--- conflicted
+++ resolved
@@ -32,7 +32,6 @@
   prepare-configs:
     runs-on: ubuntu-latest
     steps:
-<<<<<<< HEAD
       - name: "Get the common linters configuration"
         uses: actions/checkout@v4
         with:
@@ -46,21 +45,6 @@
           name: linter-config
           path: "${{ github.workspace }}/config"
           include-hidden-files: true
-=======
-    - name: "Get the common linters configuration"
-      uses: actions/checkout@v4
-      with:
-        ref: main
-        repository: netcracker/.github
-        sparse-checkout: |
-          config/linters
-    - name: "Upload the common linters configsuration"
-      uses: actions/upload-artifact@v4
-      with:
-        name: linter-config
-        path: "${{ github.workspace }}/config"
-        include-hidden-files: true
->>>>>>> 0374282f
   run-lint:
     needs: [prepare-configs]
     runs-on: ubuntu-latest
@@ -70,7 +54,6 @@
       # To report GitHub Actions status checks
       statuses: write
     steps:
-<<<<<<< HEAD
       - name: Checkout code
         uses: actions/checkout@v4
         with:
@@ -87,7 +70,6 @@
         run: |
           mkdir -p ./.github/linters
           cp --update=none -vR /tmp/linter-config/linters/* ./.github/linters
-  
       - name: "Load super-linter environment file"
         shell: bash
         run: |
@@ -102,48 +84,9 @@
             grep "\S" /tmp/linter-config/linters/super-linter.env | grep -v "^#"
             grep "\S" /tmp/linter-config/linters/super-linter.env | grep -v "^#" >> $GITHUB_ENV
           fi
-  
       - name: Lint Code Base
         uses: super-linter/super-linter/slim@v8.0.0
         env:
           VALIDATE_ALL_CODEBASE: ${{ inputs.full_scan || false }}
           # To report GitHub Actions status checks
-          GITHUB_TOKEN: ${{ secrets.GITHUB_TOKEN }}
-=======
-    - name: Checkout code
-      uses: actions/checkout@v4
-      with:
-        # Full git history is needed to get a proper list of changed files within `super-linter`
-        fetch-depth: 0
-    - name: "Get the common linters configuration"
-      uses: actions/download-artifact@v4
-      id: download
-      with:
-        name: linter-config
-        path: /tmp/linter-config
-    - name: "Apply the common linters configuration"
-      if: ${{ steps.download.outputs.download-path != '' }}
-      run: |
-        mkdir -p ./.github/linters
-        cp --update=none -vR /tmp/linter-config/linters/* ./.github/linters
-    - name: "Load super-linter environment file"
-      shell: bash
-      run: |
-        # shellcheck disable=2086
-        if [ -f "${GITHUB_WORKSPACE}/.github/super-linter.env" ]; then
-          echo "Applying local linter environment:"
-          grep "\S" ${GITHUB_WORKSPACE}/.github/super-linter.env | grep -v "^#"
-          grep "\S" ${GITHUB_WORKSPACE}/.github/super-linter.env | grep -v "^#" >> $GITHUB_ENV
-        elif [ -f "/tmp/linter-config/linters/super-linter.env" ]; then
-          echo "::warning:: Local linter environment file .github/super-linter.env is not found"
-          echo "Applying common linter environment:"
-          grep "\S" /tmp/linter-config/linters/super-linter.env | grep -v "^#"
-          grep "\S" /tmp/linter-config/linters/super-linter.env | grep -v "^#" >> $GITHUB_ENV
-        fi
-    - name: Lint Code Base
-      uses: super-linter/super-linter/slim@v7.3.0
-      env:
-        VALIDATE_ALL_CODEBASE: ${{ inputs.full_scan || false }}
-        # To report GitHub Actions status checks
-        GITHUB_TOKEN: ${{ secrets.GITHUB_TOKEN }}
->>>>>>> 0374282f
+          GITHUB_TOKEN: ${{ secrets.GITHUB_TOKEN }}