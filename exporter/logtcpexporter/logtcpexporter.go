// Copyright 2025 Qubership
//
// Licensed under the Apache License, Version 2.0 (the "License");
// you may not use this file except in compliance with the License.
// You may obtain a copy of the License at
//
//      http://www.apache.org/licenses/LICENSE-2.0
//
// Unless required by applicable law or agreed to in writing, software
// distributed under the License is distributed on an "AS IS" BASIS,
// WITHOUT WARRANTIES OR CONDITIONS OF ANY KIND, either express or implied.
// See the License for the specific language governing permissions and
// limitations under the License.

package logtcpexporter

import (
	"context"
	"fmt"
	"reflect"
	"strconv"
	"strings"
	"time"

	"go.uber.org/zap"

<<<<<<< HEAD
	"otec/common/graylog"
	"otec/exporter/logtcpexporter/atl/atlmarshaller"
	"otec/utils"
=======
	"github.com/Netcracker/qubership-open-telemetry-collector/exporter/logtcpexporter/atl/atlmarshaller"
	"github.com/Netcracker/qubership-open-telemetry-collector/exporter/logtcpexporter/graylog"
	"github.com/Netcracker/qubership-open-telemetry-collector/utils"
>>>>>>> 730cf684

	"go.opentelemetry.io/collector/component"
	"go.opentelemetry.io/collector/exporter"
	"go.opentelemetry.io/collector/pdata/pcommon"
	"go.opentelemetry.io/collector/pdata/ptrace"
)

type logTcpExporter struct {
	url                string
	graylogSender      *graylog.GraylogSender
	settings           exporter.Settings
	logger             *zap.Logger
	config             *Config
	traceFilterEnabled bool
	spanFilterEnabled  bool
}

func createLogTcpExporter(cfg *Config, settings exporter.Settings) *logTcpExporter {
	return &logTcpExporter{
		url:                strings.Trim(cfg.Endpoint, " /"),
		settings:           settings,
		logger:             settings.Logger,
		config:             cfg,
		traceFilterEnabled: len(cfg.ATLCfg.TraceFilters) > 0,
		spanFilterEnabled:  len(cfg.ATLCfg.SpanFilters) > 0,
	}
}

func (lte *logTcpExporter) start(_ context.Context, host component.Host) (err error) {
	var address string
	var port uint64
	endpointSplitted := strings.Split(lte.url, ":")
	if len(endpointSplitted) == 1 {
		address = endpointSplitted[0]
		port = 12201
	} else if len(endpointSplitted) > 1 {
		address = endpointSplitted[0]
		port, err = strconv.ParseUint(endpointSplitted[1], 10, 64)
		if err != nil {
			errMsg := fmt.Sprintf("Error parsing %v port number to uint64 : %+v\n", endpointSplitted[1], err)
			lte.logger.Error(errMsg)
			return fmt.Errorf(errMsg)
		}
	}
	freezeTime, err := time.ParseDuration(lte.config.SuccessiveSendErrFreezeTime)
	if err != nil {
		errMsg := fmt.Sprintf("lte.config.successiveSendErrFreezeTime is not parseable : %+v", err)
		lte.logger.Error(errMsg)
		return fmt.Errorf(errMsg)
	}
	lte.graylogSender = graylog.NewGraylogSender(
		graylog.Endpoint{
			Transport: graylog.TCP,
			Address:   address,
			Port:      uint(port),
		},
		lte.logger,
		lte.config.ConnPoolSize,
		lte.config.QueueSize,
		lte.config.MaxMessageSendRetryCnt,
		lte.config.MaxSuccessiveSendErrCnt,
		freezeTime,
	)

	return nil
}

func (lte *logTcpExporter) pushTraces(ctx context.Context, traces ptrace.Traces) error {
	isSentry := isSentryTrace(traces)
	lte.logger.Sugar().Debugf("PushTraces : isSentryTrace = %v; traceFilterEnabled = %v; spanFilterEnabled = %v", isSentry, lte.traceFilterEnabled, lte.spanFilterEnabled)

	if lte.traceFilterEnabled {
		lte.sendArbitraryLoggingTrace(traces)
	}

	if !(isSentry || lte.spanFilterEnabled) {
		return nil
	}

	rss := traces.ResourceSpans()
	for i := 0; i < rss.Len(); i++ {
		sss := rss.At(i).ScopeSpans()
		for j := 0; j < sss.Len(); j++ {
			spans := sss.At(j).Spans()
			for k := 0; k < spans.Len(); k++ {
				span := spans.At(k)
				if isSentry {
					if span.Name() == "Event" {
						lte.sendSentrySpan(span)
					}
				}
				if lte.spanFilterEnabled {
					lte.sendArbitraryLoggingSpan(span)
				}
			}
		}
	}

	return nil
}

func (lte *logTcpExporter) sendArbitraryLoggingTrace(traces ptrace.Traces) error {
	alIndex := lte.getATLTraceFilterIndex(traces)
	if alIndex < 0 {
		lte.logger.Sugar().Debugf("Arbitrary logging : Trace is filtered out : alIndex = %v", alIndex)
		return nil
	}

	messageBytes, err := atlmarshaller.MarshalTraces(traces)
	if err != nil {
		lte.logger.Sugar().Errorf("Arbitrary logging : Error marshalling trace : %+v\n", err)
		return err
	}
	traceId := lte.getTraceId(traces)
	extra := map[string]string{
		"trace_id": traceId,
	}

	timestamp, level := lte.getTimestampAndLevel(traces)

	msg := graylog.Message{
		Host:         "open-telemetry-collector",
		ShortMessage: string(messageBytes),
		FullMessage:  "",
		Timestamp:    timestamp.Unix(),
		Level:        level,
		Extra:        extra,
	}
	err = lte.graylogSender.SendToQueue(&msg)
	if err != nil {
		lte.logger.Sugar().Errorf("Arbitrary logging : Message with timestamp %v has not been put to the graylog queue: %+v\n", msg.Timestamp, err)
		return err
	}
	lte.logger.Sugar().Debugf("Arbitrary logging : Message with timestamp %v has been put successfully to the graylog queue\n", msg.Timestamp)

	return nil
}

func (lte *logTcpExporter) sendArbitraryLoggingSpan(span ptrace.Span) error {
	alIndex := lte.getATLSpanFilterIndex(span)
	if alIndex < 0 {
		lte.logger.Sugar().Debugf("Arbitrary logging : Span is filtered out : alIndex = %v", alIndex)
		return nil
	}
	lte.logger.Sugar().Debugf("Arbitrary logging : alIndex = %v", alIndex)
	mapping := lte.config.ATLCfg.SpanFilters[alIndex].Mapping

	extra := make(map[string]string)
	var messageStr string
	var hostStr = "open-telemetry-collector"
	var timestamp int64 = 0
	for graylogField, spanFields := range mapping {
		switch graylogField {
		case "__message__":
			messageStr = lte.getStringFromSpanFields(span, spanFields)
		case "__host__":
			hostStr = lte.getStringFromSpanFields(span, spanFields)
		case "__timestamp__":
			timestamp = lte.getTimeFromSpanFields(span, spanFields)
		default:
			extra[graylogField] = lte.getStringFromSpanFields(span, spanFields)
		}
	}

	if timestamp == 0 {
		timestamp = span.EndTimestamp().AsTime().Unix()
	}

	var level uint = 3

	if span.Status().Code().String() != "Error" {
		level = 6
	}

	if len(messageStr) == 0 {
		lte.logger.Sugar().Debugf("Arbitrary logging : Span (traceId= %v, spanId = %v) is filtered out because message is empty", span.TraceID().String(), span.SpanID().String())
		return nil
	}

	msg := graylog.Message{
		Host:         hostStr,
		ShortMessage: messageStr,
		FullMessage:  "",
		Timestamp:    timestamp,
		Level:        level,
		Extra:        extra,
	}
	err := lte.graylogSender.SendToQueue(&msg)
	if err != nil {
		lte.logger.Sugar().Errorf("Arbitrary logging : Message with timestamp %v has not been put to the graylog queue: %+v\n", msg.Timestamp, err)
		return err
	}
	lte.logger.Sugar().Debugf("Arbitrary logging : Message with timestamp %v has been put successfully to the graylog queue\n", msg.Timestamp)

	return nil
}

func isSentryTrace(traces ptrace.Traces) bool {
	rss := traces.ResourceSpans()
	if rss.Len() < 1 {
		return false
	}
	val, ok := rss.At(0).Resource().Attributes().Get("trace.source.type")
	if ok {
		return val.AsString() == "sentry"
	}
	return false
}

func (lte *logTcpExporter) getTraceId(traces ptrace.Traces) string {
	rss := traces.ResourceSpans()
	if rss.Len() < 1 {
		return ""
	}
	sss := rss.At(0).ScopeSpans()
	if sss.Len() < 1 {
		return ""
	}
	spans := sss.At(0).Spans()
	if spans.Len() < 1 {
		return ""
	}
	return spans.At(0).TraceID().String()
}

func (lte *logTcpExporter) getTimestampAndLevel(traces ptrace.Traces) (time.Time, uint) {
	result := time.Time{}
	var level uint = 6
	rss := traces.ResourceSpans()
	for i := 0; i < rss.Len(); i++ {
		sss := rss.At(i).ScopeSpans()
		for j := 0; j < sss.Len(); j++ {
			spans := sss.At(j).Spans()
			for k := 0; k < spans.Len(); k++ {
				span := spans.At(k)
				endTimestamp := span.EndTimestamp().AsTime()
				if endTimestamp.After(result) {
					result = endTimestamp
				}
				if level == 6 && span.Status().Code().String() == "Error" {
					level = 3
				}
			}
		}
	}
	if result.IsZero() {
		return time.Now(), level
	}

	return result, level
}

func (lte *logTcpExporter) getATLSpanFilterIndex(span ptrace.Span) int {
	spanFilters := lte.config.ATLCfg.SpanFilters

	for filterIndex, filter := range spanFilters {
		if lte.checkSpanFilterCondition(span, filter) {
			lte.logger.Sugar().Debugf("Arbitrary logging : spanfilterIndex = %v ; filter is true", filterIndex)
			return filterIndex
		} else {
			lte.logger.Sugar().Debugf("Arbitrary logging : spanfilterIndex = %v ; filter is false", filterIndex)
		}
	}

	return -1
}

func (lte *logTcpExporter) checkSpanFilterCondition(span ptrace.Span, filter ATLFilter) bool {
	if len(filter.ServiceNames) > 0 {
		serviceName, ok := span.Attributes().Get("service.name")
		if !ok {
			return false
		}
		if utils.FindStringIndexInArray(filter.ServiceNames, serviceName.AsString()) < 0 {
			return false
		}
	}

	for k, v := range filter.Tags {
		tag, ok := span.Attributes().Get(k)
		if !ok {
			return false
		}
		if tag.AsString() != v {
			return false
		}
	}

	return true
}

func (lte *logTcpExporter) checkResourceFilterCondition(resource pcommon.Resource, filter ATLFilter) bool {
	if len(filter.ServiceNames) > 0 {
		return false
	}

	for k, v := range filter.Tags {
		tag, ok := resource.Attributes().Get(k)
		if !ok {
			return false
		}
		if tag.AsString() != v {
			return false
		}
	}

	return true
}

func (lte *logTcpExporter) getATLTraceFilterIndex(traces ptrace.Traces) int {
	traceFilters := lte.config.ATLCfg.TraceFilters
	for filterIndex, filter := range traceFilters {
		if lte.checkTraceFilterCondition(traces, filter) {
			lte.logger.Sugar().Debugf("Arbitrary logging : tracefilterIndex = %v ; filter is true", filterIndex)
			return filterIndex
		} else {
			lte.logger.Sugar().Debugf("Arbitrary logging : tracefilterIndex = %v ; filter is false", filterIndex)
		}
	}

	return -1
}

func (lte *logTcpExporter) checkTraceFilterCondition(traces ptrace.Traces, filter ATLFilter) bool {
	rss := traces.ResourceSpans()
	for i := 0; i < rss.Len(); i++ {
		if lte.checkResourceFilterCondition(rss.At(i).Resource(), filter) {
			return true
		}
		sss := rss.At(i).ScopeSpans()
		for j := 0; j < sss.Len(); j++ {
			spans := sss.At(j).Spans()
			for k := 0; k < spans.Len(); k++ {
				if lte.checkSpanFilterCondition(spans.At(k), filter) {
					return true
				}
			}
		}
	}

	return false
}

func (lte *logTcpExporter) getStringFromSpanFields(span ptrace.Span, spanFields []string) string {
	result := make([]string, len(spanFields))
	empty := true
	for i, spanField := range spanFields {
		switch spanField {
		case "__spanId__":
			result[i] = span.SpanID().String()
		case "__traceId__":
			result[i] = span.TraceID().String()
		case "__name__":
			result[i] = span.Name()
		case "__end_timestamp__":
			result[i] = span.EndTimestamp().String()
		case "__start_timestamp__":
			result[i] = span.StartTimestamp().String()
		case "__kind__":
			result[i] = span.Kind().String()
		case "__parentSpanId__":
			result[i] = span.ParentSpanID().String()
		default:
			value, ok := span.Attributes().Get(spanField)
			if ok {
				result[i] = value.AsString()
			} else {
				result[i] = ""
			}
		}
		if result[i] != "" {
			empty = false
		}
	}
	if empty {
		return ""
	}

	return strings.Join(result, "\n")
}

func (lte *logTcpExporter) getTimeFromSpanFields(span ptrace.Span, spanFields []string) int64 {
	if len(spanFields) == 0 {
		return 0
	}
	switch spanFields[0] {
	case "__startTime__":
		return span.StartTimestamp().AsTime().Unix()
	case "__endTime__":
		return span.EndTimestamp().AsTime().Unix()
	}

	return 0
}

func (lte *logTcpExporter) sendSentrySpan(span ptrace.Span) error {
	var spanIdStr, traceIdStr, levelStr, sdkStr, messageStr, fullMessageStr, eventIdStr, versionStr, nameStr, platformStr, userIdStr, transactionStr, categoryStr, urlStr, browserStr string
	var graylogLevel uint
	var timestampUnix int64

	spanId, ok := span.Attributes().Get("contexts.trace.span_id")
	if ok {
		spanIdStr = spanId.AsString()
	}

	traceId, ok := span.Attributes().Get("contexts.trace.trace_id")
	if ok {
		traceIdStr = traceId.AsString()
	}

	level, ok := span.Attributes().Get("level")
	if ok {
		levelStr = level.AsString()
		graylogLevel = lte.getGraylogLevel(levelStr)
	}

	sdk, ok := span.Attributes().Get("sdk")
	if ok {
		sdkStr = sdk.AsString()
	}

	exceptionValues, ok := span.Attributes().Get("exception.values")
	if ok {
		fullMessageStr = exceptionValues.AsString()
	}

	message, ok := span.Attributes().Get("message")
	if ok {
		messageStr = message.AsString()
	}
	if messageStr == "" {
		message, ok = span.Attributes().Get("context.error")
		if ok {
			messageStr = message.AsString()
		}
	}
	if messageStr == "" {
		messageStr = fullMessageStr
	}
	if messageStr == "" {
		messageStr = "empty_message"
	}

	timestamp, ok := span.Attributes().Get("timestamp")
	if ok {
		timestampUnix = int64(timestamp.Double())
	}

	eventId, ok := span.Attributes().Get("event_id")
	if ok {
		eventIdStr = eventId.AsString()
	}

	version, ok := span.Attributes().Get("version")
	if ok {
		versionStr = version.AsString()
	}
	if versionStr == "" {
		versionStr = "empty_version"
	}

	name, ok := span.Attributes().Get("name")
	if ok {
		nameStr = name.AsString()
	}

	platform, ok := span.Attributes().Get("platform")
	if ok {
		platformStr = platform.AsString()
	}

	userId, ok := span.Attributes().Get("user_id")
	if ok {
		userIdStr = userId.AsString()
	}

	transaction, ok := span.Attributes().Get("tags.transaction")
	if ok {
		transactionStr = transaction.AsString()
	}

	category, ok := span.Attributes().Get("category")
	if ok {
		categoryStr = category.AsString()
	}

	url, ok := span.Attributes().Get("url")
	if ok {
		urlStr = url.AsString()
	}

	browser, ok := span.Attributes().Get("browser")
	if ok {
		browserStr = browser.AsString()
	}

	timestampParsed := time.Unix(timestampUnix, 0)
	msg := graylog.Message{
		Version:      versionStr,
		Host:         "user_browser",
		ShortMessage: messageStr,
		FullMessage:  fullMessageStr,
		Timestamp:    timestampUnix,
		Level:        graylogLevel,
		Extra: map[string]string{
			"span_id":     spanIdStr,
			"trace_id":    traceIdStr,
			"component":   "frontend",
			"facility":    "open-telemetry-collector",
			"sdk":         sdkStr,
			"stacktrace":  fullMessageStr,
			"event_id":    eventIdStr,
			"name":        nameStr,
			"platform":    platformStr,
			"time":        timestampParsed.Format(time.RFC3339),
			"user_id":     userIdStr,
			"transaction": transactionStr,
			"category":    categoryStr,
			"url":         urlStr,
			"browser":     browserStr,
		},
	}
	err := lte.graylogSender.SendToQueue(&msg)
	if err != nil {
		lte.logger.Sugar().Errorf("Message with trace_id %v and span_id %v has not been put to the graylog queue: %+v\n", traceIdStr, spanIdStr, err)
		return err
	}
	lte.logger.Sugar().Debugf("Message with trace_id %v and span_id %v has been put successfully to the graylog queue\n", traceIdStr, spanIdStr)

	if graylogLevel == 3 {
		breadcrumbs, ok := span.Attributes().Get("breadcrumbs")
		if !ok {
			return nil
		}
		breadcrumbsList := breadcrumbs.Slice().AsRaw()
		for i, breadcrumb := range breadcrumbsList {
			breadcrumbMap, ok := breadcrumb.(map[string]interface{})
			if !ok {
				lte.logger.Sugar().Errorf("Type assertion error : got type %v", reflect.TypeOf(breadcrumb))
			}
			levelB, ok := breadcrumbMap["level"].(string)
			timestampB, ok := breadcrumbMap["timestamp"].(float64)
			timestampUnixB := int64(timestampB)
			categoryB, ok := breadcrumbMap["category"].(string)
			messageB, ok := breadcrumbMap["message"].(string)
			statusB, ok := breadcrumbMap["status"].(string)

			extra := map[string]string{
				"span_id":     spanIdStr,
				"trace_id":    traceIdStr,
				"component":   "frontend",
				"facility":    "open-telemetry-collector",
				"sdk":         sdkStr,
				"stacktrace":  fullMessageStr,
				"event_id":    eventIdStr,
				"name":        nameStr,
				"platform":    platformStr,
				"time":        timestampParsed.Format(time.RFC3339),
				"user_id":     userIdStr,
				"transaction": transactionStr,
				"category":    getFirst(categoryB, categoryStr),
				"url":         urlStr,
				"browser":     browserStr,
			}

			if statusB != "" {
				extra["status"] = statusB
			}

			msg := graylog.Message{
				Version:      versionStr,
				Host:         "user_browser",
				ShortMessage: getFirst(messageB, messageStr),
				FullMessage:  fullMessageStr,
				Timestamp:    getFirstInt64(timestampUnixB, timestampUnix),
				Level:        lte.getGraylogLevel(getFirst(levelB, levelStr)),
				Extra:        extra,
			}
			err := lte.graylogSender.SendToQueue(&msg)
			if err != nil {
				lte.logger.Sugar().Errorf("Message with trace_id %v and span_id %v has not been put to the graylog queue for breadcrumb %v : %+v\n", traceIdStr, spanIdStr, i, err)
				return err
			}
			lte.logger.Sugar().Debugf("Message with trace_id %v and span_id %v has been put successfully to the graylog queue for breadcrumb %v\n", traceIdStr, spanIdStr, i)
		}
	}
	return nil
}

func getFirst(strings ...string) string {
	for _, str := range strings {
		if str != "" {
			return str
		}
	}
	return ""
}

func getFirstInt64(ints ...int64) int64 {
	for _, i := range ints {
		if i != 0 {
			return i
		}
	}
	return 0
}

func (lte *logTcpExporter) getGraylogLevel(level string) uint {
	switch strings.ToLower(level) {
	case "fatal":
		return 0
	case "error":
		return 3
	case "warning":
		return 4
	case "log":
		return 5
	case "info":
		return 6
	case "debug":
		return 7
	}
	lte.logger.Sugar().Errorf("Unknown logging level %v is received from Sentry. Graylog level 3 is used for this level", level)
	return 3
}<|MERGE_RESOLUTION|>--- conflicted
+++ resolved
@@ -1,660 +1,654 @@
-// Copyright 2025 Qubership
-//
-// Licensed under the Apache License, Version 2.0 (the "License");
-// you may not use this file except in compliance with the License.
-// You may obtain a copy of the License at
-//
-//      http://www.apache.org/licenses/LICENSE-2.0
-//
-// Unless required by applicable law or agreed to in writing, software
-// distributed under the License is distributed on an "AS IS" BASIS,
-// WITHOUT WARRANTIES OR CONDITIONS OF ANY KIND, either express or implied.
-// See the License for the specific language governing permissions and
-// limitations under the License.
-
-package logtcpexporter
-
-import (
-	"context"
-	"fmt"
-	"reflect"
-	"strconv"
-	"strings"
-	"time"
-
-	"go.uber.org/zap"
-
-<<<<<<< HEAD
-	"otec/common/graylog"
-	"otec/exporter/logtcpexporter/atl/atlmarshaller"
-	"otec/utils"
-=======
-	"github.com/Netcracker/qubership-open-telemetry-collector/exporter/logtcpexporter/atl/atlmarshaller"
-	"github.com/Netcracker/qubership-open-telemetry-collector/exporter/logtcpexporter/graylog"
-	"github.com/Netcracker/qubership-open-telemetry-collector/utils"
->>>>>>> 730cf684
-
-	"go.opentelemetry.io/collector/component"
-	"go.opentelemetry.io/collector/exporter"
-	"go.opentelemetry.io/collector/pdata/pcommon"
-	"go.opentelemetry.io/collector/pdata/ptrace"
-)
-
-type logTcpExporter struct {
-	url                string
-	graylogSender      *graylog.GraylogSender
-	settings           exporter.Settings
-	logger             *zap.Logger
-	config             *Config
-	traceFilterEnabled bool
-	spanFilterEnabled  bool
-}
-
-func createLogTcpExporter(cfg *Config, settings exporter.Settings) *logTcpExporter {
-	return &logTcpExporter{
-		url:                strings.Trim(cfg.Endpoint, " /"),
-		settings:           settings,
-		logger:             settings.Logger,
-		config:             cfg,
-		traceFilterEnabled: len(cfg.ATLCfg.TraceFilters) > 0,
-		spanFilterEnabled:  len(cfg.ATLCfg.SpanFilters) > 0,
-	}
-}
-
-func (lte *logTcpExporter) start(_ context.Context, host component.Host) (err error) {
-	var address string
-	var port uint64
-	endpointSplitted := strings.Split(lte.url, ":")
-	if len(endpointSplitted) == 1 {
-		address = endpointSplitted[0]
-		port = 12201
-	} else if len(endpointSplitted) > 1 {
-		address = endpointSplitted[0]
-		port, err = strconv.ParseUint(endpointSplitted[1], 10, 64)
-		if err != nil {
-			errMsg := fmt.Sprintf("Error parsing %v port number to uint64 : %+v\n", endpointSplitted[1], err)
-			lte.logger.Error(errMsg)
-			return fmt.Errorf(errMsg)
-		}
-	}
-	freezeTime, err := time.ParseDuration(lte.config.SuccessiveSendErrFreezeTime)
-	if err != nil {
-		errMsg := fmt.Sprintf("lte.config.successiveSendErrFreezeTime is not parseable : %+v", err)
-		lte.logger.Error(errMsg)
-		return fmt.Errorf(errMsg)
-	}
-	lte.graylogSender = graylog.NewGraylogSender(
-		graylog.Endpoint{
-			Transport: graylog.TCP,
-			Address:   address,
-			Port:      uint(port),
-		},
-		lte.logger,
-		lte.config.ConnPoolSize,
-		lte.config.QueueSize,
-		lte.config.MaxMessageSendRetryCnt,
-		lte.config.MaxSuccessiveSendErrCnt,
-		freezeTime,
-	)
-
-	return nil
-}
-
-func (lte *logTcpExporter) pushTraces(ctx context.Context, traces ptrace.Traces) error {
-	isSentry := isSentryTrace(traces)
-	lte.logger.Sugar().Debugf("PushTraces : isSentryTrace = %v; traceFilterEnabled = %v; spanFilterEnabled = %v", isSentry, lte.traceFilterEnabled, lte.spanFilterEnabled)
-
-	if lte.traceFilterEnabled {
-		lte.sendArbitraryLoggingTrace(traces)
-	}
-
-	if !(isSentry || lte.spanFilterEnabled) {
-		return nil
-	}
-
-	rss := traces.ResourceSpans()
-	for i := 0; i < rss.Len(); i++ {
-		sss := rss.At(i).ScopeSpans()
-		for j := 0; j < sss.Len(); j++ {
-			spans := sss.At(j).Spans()
-			for k := 0; k < spans.Len(); k++ {
-				span := spans.At(k)
-				if isSentry {
-					if span.Name() == "Event" {
-						lte.sendSentrySpan(span)
-					}
-				}
-				if lte.spanFilterEnabled {
-					lte.sendArbitraryLoggingSpan(span)
-				}
-			}
-		}
-	}
-
-	return nil
-}
-
-func (lte *logTcpExporter) sendArbitraryLoggingTrace(traces ptrace.Traces) error {
-	alIndex := lte.getATLTraceFilterIndex(traces)
-	if alIndex < 0 {
-		lte.logger.Sugar().Debugf("Arbitrary logging : Trace is filtered out : alIndex = %v", alIndex)
-		return nil
-	}
-
-	messageBytes, err := atlmarshaller.MarshalTraces(traces)
-	if err != nil {
-		lte.logger.Sugar().Errorf("Arbitrary logging : Error marshalling trace : %+v\n", err)
-		return err
-	}
-	traceId := lte.getTraceId(traces)
-	extra := map[string]string{
-		"trace_id": traceId,
-	}
-
-	timestamp, level := lte.getTimestampAndLevel(traces)
-
-	msg := graylog.Message{
-		Host:         "open-telemetry-collector",
-		ShortMessage: string(messageBytes),
-		FullMessage:  "",
-		Timestamp:    timestamp.Unix(),
-		Level:        level,
-		Extra:        extra,
-	}
-	err = lte.graylogSender.SendToQueue(&msg)
-	if err != nil {
-		lte.logger.Sugar().Errorf("Arbitrary logging : Message with timestamp %v has not been put to the graylog queue: %+v\n", msg.Timestamp, err)
-		return err
-	}
-	lte.logger.Sugar().Debugf("Arbitrary logging : Message with timestamp %v has been put successfully to the graylog queue\n", msg.Timestamp)
-
-	return nil
-}
-
-func (lte *logTcpExporter) sendArbitraryLoggingSpan(span ptrace.Span) error {
-	alIndex := lte.getATLSpanFilterIndex(span)
-	if alIndex < 0 {
-		lte.logger.Sugar().Debugf("Arbitrary logging : Span is filtered out : alIndex = %v", alIndex)
-		return nil
-	}
-	lte.logger.Sugar().Debugf("Arbitrary logging : alIndex = %v", alIndex)
-	mapping := lte.config.ATLCfg.SpanFilters[alIndex].Mapping
-
-	extra := make(map[string]string)
-	var messageStr string
-	var hostStr = "open-telemetry-collector"
-	var timestamp int64 = 0
-	for graylogField, spanFields := range mapping {
-		switch graylogField {
-		case "__message__":
-			messageStr = lte.getStringFromSpanFields(span, spanFields)
-		case "__host__":
-			hostStr = lte.getStringFromSpanFields(span, spanFields)
-		case "__timestamp__":
-			timestamp = lte.getTimeFromSpanFields(span, spanFields)
-		default:
-			extra[graylogField] = lte.getStringFromSpanFields(span, spanFields)
-		}
-	}
-
-	if timestamp == 0 {
-		timestamp = span.EndTimestamp().AsTime().Unix()
-	}
-
-	var level uint = 3
-
-	if span.Status().Code().String() != "Error" {
-		level = 6
-	}
-
-	if len(messageStr) == 0 {
-		lte.logger.Sugar().Debugf("Arbitrary logging : Span (traceId= %v, spanId = %v) is filtered out because message is empty", span.TraceID().String(), span.SpanID().String())
-		return nil
-	}
-
-	msg := graylog.Message{
-		Host:         hostStr,
-		ShortMessage: messageStr,
-		FullMessage:  "",
-		Timestamp:    timestamp,
-		Level:        level,
-		Extra:        extra,
-	}
-	err := lte.graylogSender.SendToQueue(&msg)
-	if err != nil {
-		lte.logger.Sugar().Errorf("Arbitrary logging : Message with timestamp %v has not been put to the graylog queue: %+v\n", msg.Timestamp, err)
-		return err
-	}
-	lte.logger.Sugar().Debugf("Arbitrary logging : Message with timestamp %v has been put successfully to the graylog queue\n", msg.Timestamp)
-
-	return nil
-}
-
-func isSentryTrace(traces ptrace.Traces) bool {
-	rss := traces.ResourceSpans()
-	if rss.Len() < 1 {
-		return false
-	}
-	val, ok := rss.At(0).Resource().Attributes().Get("trace.source.type")
-	if ok {
-		return val.AsString() == "sentry"
-	}
-	return false
-}
-
-func (lte *logTcpExporter) getTraceId(traces ptrace.Traces) string {
-	rss := traces.ResourceSpans()
-	if rss.Len() < 1 {
-		return ""
-	}
-	sss := rss.At(0).ScopeSpans()
-	if sss.Len() < 1 {
-		return ""
-	}
-	spans := sss.At(0).Spans()
-	if spans.Len() < 1 {
-		return ""
-	}
-	return spans.At(0).TraceID().String()
-}
-
-func (lte *logTcpExporter) getTimestampAndLevel(traces ptrace.Traces) (time.Time, uint) {
-	result := time.Time{}
-	var level uint = 6
-	rss := traces.ResourceSpans()
-	for i := 0; i < rss.Len(); i++ {
-		sss := rss.At(i).ScopeSpans()
-		for j := 0; j < sss.Len(); j++ {
-			spans := sss.At(j).Spans()
-			for k := 0; k < spans.Len(); k++ {
-				span := spans.At(k)
-				endTimestamp := span.EndTimestamp().AsTime()
-				if endTimestamp.After(result) {
-					result = endTimestamp
-				}
-				if level == 6 && span.Status().Code().String() == "Error" {
-					level = 3
-				}
-			}
-		}
-	}
-	if result.IsZero() {
-		return time.Now(), level
-	}
-
-	return result, level
-}
-
-func (lte *logTcpExporter) getATLSpanFilterIndex(span ptrace.Span) int {
-	spanFilters := lte.config.ATLCfg.SpanFilters
-
-	for filterIndex, filter := range spanFilters {
-		if lte.checkSpanFilterCondition(span, filter) {
-			lte.logger.Sugar().Debugf("Arbitrary logging : spanfilterIndex = %v ; filter is true", filterIndex)
-			return filterIndex
-		} else {
-			lte.logger.Sugar().Debugf("Arbitrary logging : spanfilterIndex = %v ; filter is false", filterIndex)
-		}
-	}
-
-	return -1
-}
-
-func (lte *logTcpExporter) checkSpanFilterCondition(span ptrace.Span, filter ATLFilter) bool {
-	if len(filter.ServiceNames) > 0 {
-		serviceName, ok := span.Attributes().Get("service.name")
-		if !ok {
-			return false
-		}
-		if utils.FindStringIndexInArray(filter.ServiceNames, serviceName.AsString()) < 0 {
-			return false
-		}
-	}
-
-	for k, v := range filter.Tags {
-		tag, ok := span.Attributes().Get(k)
-		if !ok {
-			return false
-		}
-		if tag.AsString() != v {
-			return false
-		}
-	}
-
-	return true
-}
-
-func (lte *logTcpExporter) checkResourceFilterCondition(resource pcommon.Resource, filter ATLFilter) bool {
-	if len(filter.ServiceNames) > 0 {
-		return false
-	}
-
-	for k, v := range filter.Tags {
-		tag, ok := resource.Attributes().Get(k)
-		if !ok {
-			return false
-		}
-		if tag.AsString() != v {
-			return false
-		}
-	}
-
-	return true
-}
-
-func (lte *logTcpExporter) getATLTraceFilterIndex(traces ptrace.Traces) int {
-	traceFilters := lte.config.ATLCfg.TraceFilters
-	for filterIndex, filter := range traceFilters {
-		if lte.checkTraceFilterCondition(traces, filter) {
-			lte.logger.Sugar().Debugf("Arbitrary logging : tracefilterIndex = %v ; filter is true", filterIndex)
-			return filterIndex
-		} else {
-			lte.logger.Sugar().Debugf("Arbitrary logging : tracefilterIndex = %v ; filter is false", filterIndex)
-		}
-	}
-
-	return -1
-}
-
-func (lte *logTcpExporter) checkTraceFilterCondition(traces ptrace.Traces, filter ATLFilter) bool {
-	rss := traces.ResourceSpans()
-	for i := 0; i < rss.Len(); i++ {
-		if lte.checkResourceFilterCondition(rss.At(i).Resource(), filter) {
-			return true
-		}
-		sss := rss.At(i).ScopeSpans()
-		for j := 0; j < sss.Len(); j++ {
-			spans := sss.At(j).Spans()
-			for k := 0; k < spans.Len(); k++ {
-				if lte.checkSpanFilterCondition(spans.At(k), filter) {
-					return true
-				}
-			}
-		}
-	}
-
-	return false
-}
-
-func (lte *logTcpExporter) getStringFromSpanFields(span ptrace.Span, spanFields []string) string {
-	result := make([]string, len(spanFields))
-	empty := true
-	for i, spanField := range spanFields {
-		switch spanField {
-		case "__spanId__":
-			result[i] = span.SpanID().String()
-		case "__traceId__":
-			result[i] = span.TraceID().String()
-		case "__name__":
-			result[i] = span.Name()
-		case "__end_timestamp__":
-			result[i] = span.EndTimestamp().String()
-		case "__start_timestamp__":
-			result[i] = span.StartTimestamp().String()
-		case "__kind__":
-			result[i] = span.Kind().String()
-		case "__parentSpanId__":
-			result[i] = span.ParentSpanID().String()
-		default:
-			value, ok := span.Attributes().Get(spanField)
-			if ok {
-				result[i] = value.AsString()
-			} else {
-				result[i] = ""
-			}
-		}
-		if result[i] != "" {
-			empty = false
-		}
-	}
-	if empty {
-		return ""
-	}
-
-	return strings.Join(result, "\n")
-}
-
-func (lte *logTcpExporter) getTimeFromSpanFields(span ptrace.Span, spanFields []string) int64 {
-	if len(spanFields) == 0 {
-		return 0
-	}
-	switch spanFields[0] {
-	case "__startTime__":
-		return span.StartTimestamp().AsTime().Unix()
-	case "__endTime__":
-		return span.EndTimestamp().AsTime().Unix()
-	}
-
-	return 0
-}
-
-func (lte *logTcpExporter) sendSentrySpan(span ptrace.Span) error {
-	var spanIdStr, traceIdStr, levelStr, sdkStr, messageStr, fullMessageStr, eventIdStr, versionStr, nameStr, platformStr, userIdStr, transactionStr, categoryStr, urlStr, browserStr string
-	var graylogLevel uint
-	var timestampUnix int64
-
-	spanId, ok := span.Attributes().Get("contexts.trace.span_id")
-	if ok {
-		spanIdStr = spanId.AsString()
-	}
-
-	traceId, ok := span.Attributes().Get("contexts.trace.trace_id")
-	if ok {
-		traceIdStr = traceId.AsString()
-	}
-
-	level, ok := span.Attributes().Get("level")
-	if ok {
-		levelStr = level.AsString()
-		graylogLevel = lte.getGraylogLevel(levelStr)
-	}
-
-	sdk, ok := span.Attributes().Get("sdk")
-	if ok {
-		sdkStr = sdk.AsString()
-	}
-
-	exceptionValues, ok := span.Attributes().Get("exception.values")
-	if ok {
-		fullMessageStr = exceptionValues.AsString()
-	}
-
-	message, ok := span.Attributes().Get("message")
-	if ok {
-		messageStr = message.AsString()
-	}
-	if messageStr == "" {
-		message, ok = span.Attributes().Get("context.error")
-		if ok {
-			messageStr = message.AsString()
-		}
-	}
-	if messageStr == "" {
-		messageStr = fullMessageStr
-	}
-	if messageStr == "" {
-		messageStr = "empty_message"
-	}
-
-	timestamp, ok := span.Attributes().Get("timestamp")
-	if ok {
-		timestampUnix = int64(timestamp.Double())
-	}
-
-	eventId, ok := span.Attributes().Get("event_id")
-	if ok {
-		eventIdStr = eventId.AsString()
-	}
-
-	version, ok := span.Attributes().Get("version")
-	if ok {
-		versionStr = version.AsString()
-	}
-	if versionStr == "" {
-		versionStr = "empty_version"
-	}
-
-	name, ok := span.Attributes().Get("name")
-	if ok {
-		nameStr = name.AsString()
-	}
-
-	platform, ok := span.Attributes().Get("platform")
-	if ok {
-		platformStr = platform.AsString()
-	}
-
-	userId, ok := span.Attributes().Get("user_id")
-	if ok {
-		userIdStr = userId.AsString()
-	}
-
-	transaction, ok := span.Attributes().Get("tags.transaction")
-	if ok {
-		transactionStr = transaction.AsString()
-	}
-
-	category, ok := span.Attributes().Get("category")
-	if ok {
-		categoryStr = category.AsString()
-	}
-
-	url, ok := span.Attributes().Get("url")
-	if ok {
-		urlStr = url.AsString()
-	}
-
-	browser, ok := span.Attributes().Get("browser")
-	if ok {
-		browserStr = browser.AsString()
-	}
-
-	timestampParsed := time.Unix(timestampUnix, 0)
-	msg := graylog.Message{
-		Version:      versionStr,
-		Host:         "user_browser",
-		ShortMessage: messageStr,
-		FullMessage:  fullMessageStr,
-		Timestamp:    timestampUnix,
-		Level:        graylogLevel,
-		Extra: map[string]string{
-			"span_id":     spanIdStr,
-			"trace_id":    traceIdStr,
-			"component":   "frontend",
-			"facility":    "open-telemetry-collector",
-			"sdk":         sdkStr,
-			"stacktrace":  fullMessageStr,
-			"event_id":    eventIdStr,
-			"name":        nameStr,
-			"platform":    platformStr,
-			"time":        timestampParsed.Format(time.RFC3339),
-			"user_id":     userIdStr,
-			"transaction": transactionStr,
-			"category":    categoryStr,
-			"url":         urlStr,
-			"browser":     browserStr,
-		},
-	}
-	err := lte.graylogSender.SendToQueue(&msg)
-	if err != nil {
-		lte.logger.Sugar().Errorf("Message with trace_id %v and span_id %v has not been put to the graylog queue: %+v\n", traceIdStr, spanIdStr, err)
-		return err
-	}
-	lte.logger.Sugar().Debugf("Message with trace_id %v and span_id %v has been put successfully to the graylog queue\n", traceIdStr, spanIdStr)
-
-	if graylogLevel == 3 {
-		breadcrumbs, ok := span.Attributes().Get("breadcrumbs")
-		if !ok {
-			return nil
-		}
-		breadcrumbsList := breadcrumbs.Slice().AsRaw()
-		for i, breadcrumb := range breadcrumbsList {
-			breadcrumbMap, ok := breadcrumb.(map[string]interface{})
-			if !ok {
-				lte.logger.Sugar().Errorf("Type assertion error : got type %v", reflect.TypeOf(breadcrumb))
-			}
-			levelB, ok := breadcrumbMap["level"].(string)
-			timestampB, ok := breadcrumbMap["timestamp"].(float64)
-			timestampUnixB := int64(timestampB)
-			categoryB, ok := breadcrumbMap["category"].(string)
-			messageB, ok := breadcrumbMap["message"].(string)
-			statusB, ok := breadcrumbMap["status"].(string)
-
-			extra := map[string]string{
-				"span_id":     spanIdStr,
-				"trace_id":    traceIdStr,
-				"component":   "frontend",
-				"facility":    "open-telemetry-collector",
-				"sdk":         sdkStr,
-				"stacktrace":  fullMessageStr,
-				"event_id":    eventIdStr,
-				"name":        nameStr,
-				"platform":    platformStr,
-				"time":        timestampParsed.Format(time.RFC3339),
-				"user_id":     userIdStr,
-				"transaction": transactionStr,
-				"category":    getFirst(categoryB, categoryStr),
-				"url":         urlStr,
-				"browser":     browserStr,
-			}
-
-			if statusB != "" {
-				extra["status"] = statusB
-			}
-
-			msg := graylog.Message{
-				Version:      versionStr,
-				Host:         "user_browser",
-				ShortMessage: getFirst(messageB, messageStr),
-				FullMessage:  fullMessageStr,
-				Timestamp:    getFirstInt64(timestampUnixB, timestampUnix),
-				Level:        lte.getGraylogLevel(getFirst(levelB, levelStr)),
-				Extra:        extra,
-			}
-			err := lte.graylogSender.SendToQueue(&msg)
-			if err != nil {
-				lte.logger.Sugar().Errorf("Message with trace_id %v and span_id %v has not been put to the graylog queue for breadcrumb %v : %+v\n", traceIdStr, spanIdStr, i, err)
-				return err
-			}
-			lte.logger.Sugar().Debugf("Message with trace_id %v and span_id %v has been put successfully to the graylog queue for breadcrumb %v\n", traceIdStr, spanIdStr, i)
-		}
-	}
-	return nil
-}
-
-func getFirst(strings ...string) string {
-	for _, str := range strings {
-		if str != "" {
-			return str
-		}
-	}
-	return ""
-}
-
-func getFirstInt64(ints ...int64) int64 {
-	for _, i := range ints {
-		if i != 0 {
-			return i
-		}
-	}
-	return 0
-}
-
-func (lte *logTcpExporter) getGraylogLevel(level string) uint {
-	switch strings.ToLower(level) {
-	case "fatal":
-		return 0
-	case "error":
-		return 3
-	case "warning":
-		return 4
-	case "log":
-		return 5
-	case "info":
-		return 6
-	case "debug":
-		return 7
-	}
-	lte.logger.Sugar().Errorf("Unknown logging level %v is received from Sentry. Graylog level 3 is used for this level", level)
-	return 3
-}+// Copyright 2025 Qubership
+//
+// Licensed under the Apache License, Version 2.0 (the "License");
+// you may not use this file except in compliance with the License.
+// You may obtain a copy of the License at
+//
+//      http://www.apache.org/licenses/LICENSE-2.0
+//
+// Unless required by applicable law or agreed to in writing, software
+// distributed under the License is distributed on an "AS IS" BASIS,
+// WITHOUT WARRANTIES OR CONDITIONS OF ANY KIND, either express or implied.
+// See the License for the specific language governing permissions and
+// limitations under the License.
+
+package logtcpexporter
+
+import (
+	"context"
+	"fmt"
+	"reflect"
+	"strconv"
+	"strings"
+	"time"
+
+	"go.uber.org/zap"
+
+	"github.com/Netcracker/qubership-open-telemetry-collector/common/graylog"
+	"github.com/Netcracker/qubership-open-telemetry-collector/exporter/logtcpexporter/atl/atlmarshaller"
+	"github.com/Netcracker/qubership-open-telemetry-collector/utils"
+
+	"go.opentelemetry.io/collector/component"
+	"go.opentelemetry.io/collector/exporter"
+	"go.opentelemetry.io/collector/pdata/pcommon"
+	"go.opentelemetry.io/collector/pdata/ptrace"
+)
+
+type logTcpExporter struct {
+	url                string
+	graylogSender      *graylog.GraylogSender
+	settings           exporter.Settings
+	logger             *zap.Logger
+	config             *Config
+	traceFilterEnabled bool
+	spanFilterEnabled  bool
+}
+
+func createLogTcpExporter(cfg *Config, settings exporter.Settings) *logTcpExporter {
+	return &logTcpExporter{
+		url:                strings.Trim(cfg.Endpoint, " /"),
+		settings:           settings,
+		logger:             settings.Logger,
+		config:             cfg,
+		traceFilterEnabled: len(cfg.ATLCfg.TraceFilters) > 0,
+		spanFilterEnabled:  len(cfg.ATLCfg.SpanFilters) > 0,
+	}
+}
+
+func (lte *logTcpExporter) start(_ context.Context, host component.Host) (err error) {
+	var address string
+	var port uint64
+	endpointSplitted := strings.Split(lte.url, ":")
+	if len(endpointSplitted) == 1 {
+		address = endpointSplitted[0]
+		port = 12201
+	} else if len(endpointSplitted) > 1 {
+		address = endpointSplitted[0]
+		port, err = strconv.ParseUint(endpointSplitted[1], 10, 64)
+		if err != nil {
+			errMsg := fmt.Sprintf("Error parsing %v port number to uint64 : %+v\n", endpointSplitted[1], err)
+			lte.logger.Error(errMsg)
+			return fmt.Errorf(errMsg)
+		}
+	}
+	freezeTime, err := time.ParseDuration(lte.config.SuccessiveSendErrFreezeTime)
+	if err != nil {
+		errMsg := fmt.Sprintf("lte.config.successiveSendErrFreezeTime is not parseable : %+v", err)
+		lte.logger.Error(errMsg)
+		return fmt.Errorf(errMsg)
+	}
+	lte.graylogSender = graylog.NewGraylogSender(
+		graylog.Endpoint{
+			Transport: graylog.TCP,
+			Address:   address,
+			Port:      uint(port),
+		},
+		lte.logger,
+		lte.config.ConnPoolSize,
+		lte.config.QueueSize,
+		lte.config.MaxMessageSendRetryCnt,
+		lte.config.MaxSuccessiveSendErrCnt,
+		freezeTime,
+	)
+
+	return nil
+}
+
+func (lte *logTcpExporter) pushTraces(ctx context.Context, traces ptrace.Traces) error {
+	isSentry := isSentryTrace(traces)
+	lte.logger.Sugar().Debugf("PushTraces : isSentryTrace = %v; traceFilterEnabled = %v; spanFilterEnabled = %v", isSentry, lte.traceFilterEnabled, lte.spanFilterEnabled)
+
+	if lte.traceFilterEnabled {
+		lte.sendArbitraryLoggingTrace(traces)
+	}
+
+	if !(isSentry || lte.spanFilterEnabled) {
+		return nil
+	}
+
+	rss := traces.ResourceSpans()
+	for i := 0; i < rss.Len(); i++ {
+		sss := rss.At(i).ScopeSpans()
+		for j := 0; j < sss.Len(); j++ {
+			spans := sss.At(j).Spans()
+			for k := 0; k < spans.Len(); k++ {
+				span := spans.At(k)
+				if isSentry {
+					if span.Name() == "Event" {
+						lte.sendSentrySpan(span)
+					}
+				}
+				if lte.spanFilterEnabled {
+					lte.sendArbitraryLoggingSpan(span)
+				}
+			}
+		}
+	}
+
+	return nil
+}
+
+func (lte *logTcpExporter) sendArbitraryLoggingTrace(traces ptrace.Traces) error {
+	alIndex := lte.getATLTraceFilterIndex(traces)
+	if alIndex < 0 {
+		lte.logger.Sugar().Debugf("Arbitrary logging : Trace is filtered out : alIndex = %v", alIndex)
+		return nil
+	}
+
+	messageBytes, err := atlmarshaller.MarshalTraces(traces)
+	if err != nil {
+		lte.logger.Sugar().Errorf("Arbitrary logging : Error marshalling trace : %+v\n", err)
+		return err
+	}
+	traceId := lte.getTraceId(traces)
+	extra := map[string]string{
+		"trace_id": traceId,
+	}
+
+	timestamp, level := lte.getTimestampAndLevel(traces)
+
+	msg := graylog.Message{
+		Host:         "open-telemetry-collector",
+		ShortMessage: string(messageBytes),
+		FullMessage:  "",
+		Timestamp:    timestamp.Unix(),
+		Level:        level,
+		Extra:        extra,
+	}
+	err = lte.graylogSender.SendToQueue(&msg)
+	if err != nil {
+		lte.logger.Sugar().Errorf("Arbitrary logging : Message with timestamp %v has not been put to the graylog queue: %+v\n", msg.Timestamp, err)
+		return err
+	}
+	lte.logger.Sugar().Debugf("Arbitrary logging : Message with timestamp %v has been put successfully to the graylog queue\n", msg.Timestamp)
+
+	return nil
+}
+
+func (lte *logTcpExporter) sendArbitraryLoggingSpan(span ptrace.Span) error {
+	alIndex := lte.getATLSpanFilterIndex(span)
+	if alIndex < 0 {
+		lte.logger.Sugar().Debugf("Arbitrary logging : Span is filtered out : alIndex = %v", alIndex)
+		return nil
+	}
+	lte.logger.Sugar().Debugf("Arbitrary logging : alIndex = %v", alIndex)
+	mapping := lte.config.ATLCfg.SpanFilters[alIndex].Mapping
+
+	extra := make(map[string]string)
+	var messageStr string
+	var hostStr = "open-telemetry-collector"
+	var timestamp int64 = 0
+	for graylogField, spanFields := range mapping {
+		switch graylogField {
+		case "__message__":
+			messageStr = lte.getStringFromSpanFields(span, spanFields)
+		case "__host__":
+			hostStr = lte.getStringFromSpanFields(span, spanFields)
+		case "__timestamp__":
+			timestamp = lte.getTimeFromSpanFields(span, spanFields)
+		default:
+			extra[graylogField] = lte.getStringFromSpanFields(span, spanFields)
+		}
+	}
+
+	if timestamp == 0 {
+		timestamp = span.EndTimestamp().AsTime().Unix()
+	}
+
+	var level uint = 3
+
+	if span.Status().Code().String() != "Error" {
+		level = 6
+	}
+
+	if len(messageStr) == 0 {
+		lte.logger.Sugar().Debugf("Arbitrary logging : Span (traceId= %v, spanId = %v) is filtered out because message is empty", span.TraceID().String(), span.SpanID().String())
+		return nil
+	}
+
+	msg := graylog.Message{
+		Host:         hostStr,
+		ShortMessage: messageStr,
+		FullMessage:  "",
+		Timestamp:    timestamp,
+		Level:        level,
+		Extra:        extra,
+	}
+	err := lte.graylogSender.SendToQueue(&msg)
+	if err != nil {
+		lte.logger.Sugar().Errorf("Arbitrary logging : Message with timestamp %v has not been put to the graylog queue: %+v\n", msg.Timestamp, err)
+		return err
+	}
+	lte.logger.Sugar().Debugf("Arbitrary logging : Message with timestamp %v has been put successfully to the graylog queue\n", msg.Timestamp)
+
+	return nil
+}
+
+func isSentryTrace(traces ptrace.Traces) bool {
+	rss := traces.ResourceSpans()
+	if rss.Len() < 1 {
+		return false
+	}
+	val, ok := rss.At(0).Resource().Attributes().Get("trace.source.type")
+	if ok {
+		return val.AsString() == "sentry"
+	}
+	return false
+}
+
+func (lte *logTcpExporter) getTraceId(traces ptrace.Traces) string {
+	rss := traces.ResourceSpans()
+	if rss.Len() < 1 {
+		return ""
+	}
+	sss := rss.At(0).ScopeSpans()
+	if sss.Len() < 1 {
+		return ""
+	}
+	spans := sss.At(0).Spans()
+	if spans.Len() < 1 {
+		return ""
+	}
+	return spans.At(0).TraceID().String()
+}
+
+func (lte *logTcpExporter) getTimestampAndLevel(traces ptrace.Traces) (time.Time, uint) {
+	result := time.Time{}
+	var level uint = 6
+	rss := traces.ResourceSpans()
+	for i := 0; i < rss.Len(); i++ {
+		sss := rss.At(i).ScopeSpans()
+		for j := 0; j < sss.Len(); j++ {
+			spans := sss.At(j).Spans()
+			for k := 0; k < spans.Len(); k++ {
+				span := spans.At(k)
+				endTimestamp := span.EndTimestamp().AsTime()
+				if endTimestamp.After(result) {
+					result = endTimestamp
+				}
+				if level == 6 && span.Status().Code().String() == "Error" {
+					level = 3
+				}
+			}
+		}
+	}
+	if result.IsZero() {
+		return time.Now(), level
+	}
+
+	return result, level
+}
+
+func (lte *logTcpExporter) getATLSpanFilterIndex(span ptrace.Span) int {
+	spanFilters := lte.config.ATLCfg.SpanFilters
+
+	for filterIndex, filter := range spanFilters {
+		if lte.checkSpanFilterCondition(span, filter) {
+			lte.logger.Sugar().Debugf("Arbitrary logging : spanfilterIndex = %v ; filter is true", filterIndex)
+			return filterIndex
+		} else {
+			lte.logger.Sugar().Debugf("Arbitrary logging : spanfilterIndex = %v ; filter is false", filterIndex)
+		}
+	}
+
+	return -1
+}
+
+func (lte *logTcpExporter) checkSpanFilterCondition(span ptrace.Span, filter ATLFilter) bool {
+	if len(filter.ServiceNames) > 0 {
+		serviceName, ok := span.Attributes().Get("service.name")
+		if !ok {
+			return false
+		}
+		if utils.FindStringIndexInArray(filter.ServiceNames, serviceName.AsString()) < 0 {
+			return false
+		}
+	}
+
+	for k, v := range filter.Tags {
+		tag, ok := span.Attributes().Get(k)
+		if !ok {
+			return false
+		}
+		if tag.AsString() != v {
+			return false
+		}
+	}
+
+	return true
+}
+
+func (lte *logTcpExporter) checkResourceFilterCondition(resource pcommon.Resource, filter ATLFilter) bool {
+	if len(filter.ServiceNames) > 0 {
+		return false
+	}
+
+	for k, v := range filter.Tags {
+		tag, ok := resource.Attributes().Get(k)
+		if !ok {
+			return false
+		}
+		if tag.AsString() != v {
+			return false
+		}
+	}
+
+	return true
+}
+
+func (lte *logTcpExporter) getATLTraceFilterIndex(traces ptrace.Traces) int {
+	traceFilters := lte.config.ATLCfg.TraceFilters
+	for filterIndex, filter := range traceFilters {
+		if lte.checkTraceFilterCondition(traces, filter) {
+			lte.logger.Sugar().Debugf("Arbitrary logging : tracefilterIndex = %v ; filter is true", filterIndex)
+			return filterIndex
+		} else {
+			lte.logger.Sugar().Debugf("Arbitrary logging : tracefilterIndex = %v ; filter is false", filterIndex)
+		}
+	}
+
+	return -1
+}
+
+func (lte *logTcpExporter) checkTraceFilterCondition(traces ptrace.Traces, filter ATLFilter) bool {
+	rss := traces.ResourceSpans()
+	for i := 0; i < rss.Len(); i++ {
+		if lte.checkResourceFilterCondition(rss.At(i).Resource(), filter) {
+			return true
+		}
+		sss := rss.At(i).ScopeSpans()
+		for j := 0; j < sss.Len(); j++ {
+			spans := sss.At(j).Spans()
+			for k := 0; k < spans.Len(); k++ {
+				if lte.checkSpanFilterCondition(spans.At(k), filter) {
+					return true
+				}
+			}
+		}
+	}
+
+	return false
+}
+
+func (lte *logTcpExporter) getStringFromSpanFields(span ptrace.Span, spanFields []string) string {
+	result := make([]string, len(spanFields))
+	empty := true
+	for i, spanField := range spanFields {
+		switch spanField {
+		case "__spanId__":
+			result[i] = span.SpanID().String()
+		case "__traceId__":
+			result[i] = span.TraceID().String()
+		case "__name__":
+			result[i] = span.Name()
+		case "__end_timestamp__":
+			result[i] = span.EndTimestamp().String()
+		case "__start_timestamp__":
+			result[i] = span.StartTimestamp().String()
+		case "__kind__":
+			result[i] = span.Kind().String()
+		case "__parentSpanId__":
+			result[i] = span.ParentSpanID().String()
+		default:
+			value, ok := span.Attributes().Get(spanField)
+			if ok {
+				result[i] = value.AsString()
+			} else {
+				result[i] = ""
+			}
+		}
+		if result[i] != "" {
+			empty = false
+		}
+	}
+	if empty {
+		return ""
+	}
+
+	return strings.Join(result, "\n")
+}
+
+func (lte *logTcpExporter) getTimeFromSpanFields(span ptrace.Span, spanFields []string) int64 {
+	if len(spanFields) == 0 {
+		return 0
+	}
+	switch spanFields[0] {
+	case "__startTime__":
+		return span.StartTimestamp().AsTime().Unix()
+	case "__endTime__":
+		return span.EndTimestamp().AsTime().Unix()
+	}
+
+	return 0
+}
+
+func (lte *logTcpExporter) sendSentrySpan(span ptrace.Span) error {
+	var spanIdStr, traceIdStr, levelStr, sdkStr, messageStr, fullMessageStr, eventIdStr, versionStr, nameStr, platformStr, userIdStr, transactionStr, categoryStr, urlStr, browserStr string
+	var graylogLevel uint
+	var timestampUnix int64
+
+	spanId, ok := span.Attributes().Get("contexts.trace.span_id")
+	if ok {
+		spanIdStr = spanId.AsString()
+	}
+
+	traceId, ok := span.Attributes().Get("contexts.trace.trace_id")
+	if ok {
+		traceIdStr = traceId.AsString()
+	}
+
+	level, ok := span.Attributes().Get("level")
+	if ok {
+		levelStr = level.AsString()
+		graylogLevel = lte.getGraylogLevel(levelStr)
+	}
+
+	sdk, ok := span.Attributes().Get("sdk")
+	if ok {
+		sdkStr = sdk.AsString()
+	}
+
+	exceptionValues, ok := span.Attributes().Get("exception.values")
+	if ok {
+		fullMessageStr = exceptionValues.AsString()
+	}
+
+	message, ok := span.Attributes().Get("message")
+	if ok {
+		messageStr = message.AsString()
+	}
+	if messageStr == "" {
+		message, ok = span.Attributes().Get("context.error")
+		if ok {
+			messageStr = message.AsString()
+		}
+	}
+	if messageStr == "" {
+		messageStr = fullMessageStr
+	}
+	if messageStr == "" {
+		messageStr = "empty_message"
+	}
+
+	timestamp, ok := span.Attributes().Get("timestamp")
+	if ok {
+		timestampUnix = int64(timestamp.Double())
+	}
+
+	eventId, ok := span.Attributes().Get("event_id")
+	if ok {
+		eventIdStr = eventId.AsString()
+	}
+
+	version, ok := span.Attributes().Get("version")
+	if ok {
+		versionStr = version.AsString()
+	}
+	if versionStr == "" {
+		versionStr = "empty_version"
+	}
+
+	name, ok := span.Attributes().Get("name")
+	if ok {
+		nameStr = name.AsString()
+	}
+
+	platform, ok := span.Attributes().Get("platform")
+	if ok {
+		platformStr = platform.AsString()
+	}
+
+	userId, ok := span.Attributes().Get("user_id")
+	if ok {
+		userIdStr = userId.AsString()
+	}
+
+	transaction, ok := span.Attributes().Get("tags.transaction")
+	if ok {
+		transactionStr = transaction.AsString()
+	}
+
+	category, ok := span.Attributes().Get("category")
+	if ok {
+		categoryStr = category.AsString()
+	}
+
+	url, ok := span.Attributes().Get("url")
+	if ok {
+		urlStr = url.AsString()
+	}
+
+	browser, ok := span.Attributes().Get("browser")
+	if ok {
+		browserStr = browser.AsString()
+	}
+
+	timestampParsed := time.Unix(timestampUnix, 0)
+	msg := graylog.Message{
+		Version:      versionStr,
+		Host:         "user_browser",
+		ShortMessage: messageStr,
+		FullMessage:  fullMessageStr,
+		Timestamp:    timestampUnix,
+		Level:        graylogLevel,
+		Extra: map[string]string{
+			"span_id":     spanIdStr,
+			"trace_id":    traceIdStr,
+			"component":   "frontend",
+			"facility":    "open-telemetry-collector",
+			"sdk":         sdkStr,
+			"stacktrace":  fullMessageStr,
+			"event_id":    eventIdStr,
+			"name":        nameStr,
+			"platform":    platformStr,
+			"time":        timestampParsed.Format(time.RFC3339),
+			"user_id":     userIdStr,
+			"transaction": transactionStr,
+			"category":    categoryStr,
+			"url":         urlStr,
+			"browser":     browserStr,
+		},
+	}
+	err := lte.graylogSender.SendToQueue(&msg)
+	if err != nil {
+		lte.logger.Sugar().Errorf("Message with trace_id %v and span_id %v has not been put to the graylog queue: %+v\n", traceIdStr, spanIdStr, err)
+		return err
+	}
+	lte.logger.Sugar().Debugf("Message with trace_id %v and span_id %v has been put successfully to the graylog queue\n", traceIdStr, spanIdStr)
+
+	if graylogLevel == 3 {
+		breadcrumbs, ok := span.Attributes().Get("breadcrumbs")
+		if !ok {
+			return nil
+		}
+		breadcrumbsList := breadcrumbs.Slice().AsRaw()
+		for i, breadcrumb := range breadcrumbsList {
+			breadcrumbMap, ok := breadcrumb.(map[string]interface{})
+			if !ok {
+				lte.logger.Sugar().Errorf("Type assertion error : got type %v", reflect.TypeOf(breadcrumb))
+			}
+			levelB, ok := breadcrumbMap["level"].(string)
+			timestampB, ok := breadcrumbMap["timestamp"].(float64)
+			timestampUnixB := int64(timestampB)
+			categoryB, ok := breadcrumbMap["category"].(string)
+			messageB, ok := breadcrumbMap["message"].(string)
+			statusB, ok := breadcrumbMap["status"].(string)
+
+			extra := map[string]string{
+				"span_id":     spanIdStr,
+				"trace_id":    traceIdStr,
+				"component":   "frontend",
+				"facility":    "open-telemetry-collector",
+				"sdk":         sdkStr,
+				"stacktrace":  fullMessageStr,
+				"event_id":    eventIdStr,
+				"name":        nameStr,
+				"platform":    platformStr,
+				"time":        timestampParsed.Format(time.RFC3339),
+				"user_id":     userIdStr,
+				"transaction": transactionStr,
+				"category":    getFirst(categoryB, categoryStr),
+				"url":         urlStr,
+				"browser":     browserStr,
+			}
+
+			if statusB != "" {
+				extra["status"] = statusB
+			}
+
+			msg := graylog.Message{
+				Version:      versionStr,
+				Host:         "user_browser",
+				ShortMessage: getFirst(messageB, messageStr),
+				FullMessage:  fullMessageStr,
+				Timestamp:    getFirstInt64(timestampUnixB, timestampUnix),
+				Level:        lte.getGraylogLevel(getFirst(levelB, levelStr)),
+				Extra:        extra,
+			}
+			err := lte.graylogSender.SendToQueue(&msg)
+			if err != nil {
+				lte.logger.Sugar().Errorf("Message with trace_id %v and span_id %v has not been put to the graylog queue for breadcrumb %v : %+v\n", traceIdStr, spanIdStr, i, err)
+				return err
+			}
+			lte.logger.Sugar().Debugf("Message with trace_id %v and span_id %v has been put successfully to the graylog queue for breadcrumb %v\n", traceIdStr, spanIdStr, i)
+		}
+	}
+	return nil
+}
+
+func getFirst(strings ...string) string {
+	for _, str := range strings {
+		if str != "" {
+			return str
+		}
+	}
+	return ""
+}
+
+func getFirstInt64(ints ...int64) int64 {
+	for _, i := range ints {
+		if i != 0 {
+			return i
+		}
+	}
+	return 0
+}
+
+func (lte *logTcpExporter) getGraylogLevel(level string) uint {
+	switch strings.ToLower(level) {
+	case "fatal":
+		return 0
+	case "error":
+		return 3
+	case "warning":
+		return 4
+	case "log":
+		return 5
+	case "info":
+		return 6
+	case "debug":
+		return 7
+	}
+	lte.logger.Sugar().Errorf("Unknown logging level %v is received from Sentry. Graylog level 3 is used for this level", level)
+	return 3
+}