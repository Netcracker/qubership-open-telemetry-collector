module github.com/Netcracker/qubership-open-telemetry-collector/receiver/sentryreceiver

go 1.24

require (
	github.com/Netcracker/qubership-open-telemetry-collector/utils v0.0.0-20250327101059-36aa6948477d
	go.opentelemetry.io/collector/component v1.33.0
	go.opentelemetry.io/collector/config/confighttp v0.127.0
	go.opentelemetry.io/collector/consumer v1.33.0
	go.opentelemetry.io/collector/consumer/consumererror v0.127.0
	go.opentelemetry.io/collector/pdata v1.33.0
	go.opentelemetry.io/collector/receiver v1.33.0
	go.opentelemetry.io/collector/receiver/receiverhelper v0.127.0
	go.opentelemetry.io/collector/semconv v0.127.0
	go.uber.org/zap v1.27.0
)

require (
	github.com/felixge/httpsnoop v1.0.4 // indirect
	github.com/foxboron/go-tpm-keyfiles v0.0.0-20250323135004-b31fac66206e // indirect
	github.com/fsnotify/fsnotify v1.9.0 // indirect
	github.com/go-logr/logr v1.4.2 // indirect
	github.com/go-logr/stdr v1.2.2 // indirect
	github.com/gogo/protobuf v1.3.2 // indirect
	github.com/golang/snappy v1.0.0 // indirect
	github.com/google/go-tpm v0.9.5 // indirect
	github.com/google/uuid v1.6.0 // indirect
	github.com/hashicorp/go-version v1.7.0 // indirect
	github.com/json-iterator/go v1.1.12 // indirect
	github.com/klauspost/compress v1.18.0 // indirect
	github.com/modern-go/concurrent v0.0.0-20180306012644-bacd9c7ef1dd // indirect
	github.com/modern-go/reflect2 v1.0.2 // indirect
	github.com/pierrec/lz4/v4 v4.1.22 // indirect
	github.com/rs/cors v1.11.1 // indirect
	go.opentelemetry.io/auto/sdk v1.1.0 // indirect
	go.opentelemetry.io/collector/client v1.33.0 // indirect
	go.opentelemetry.io/collector/config/configauth v0.127.0 // indirect
	go.opentelemetry.io/collector/config/configcompression v1.33.0 // indirect
	go.opentelemetry.io/collector/config/configmiddleware v0.127.0 // indirect
	go.opentelemetry.io/collector/config/configopaque v1.33.0 // indirect
	go.opentelemetry.io/collector/config/configtls v1.33.0 // indirect
	go.opentelemetry.io/collector/extension/extensionauth v1.33.0 // indirect
	go.opentelemetry.io/collector/extension/extensionmiddleware v0.127.0 // indirect
	go.opentelemetry.io/collector/featuregate v1.33.0 // indirect
	go.opentelemetry.io/collector/internal/telemetry v0.127.0 // indirect
	go.opentelemetry.io/collector/pdata/pprofile v0.127.0 // indirect
	go.opentelemetry.io/collector/pipeline v0.127.0 // indirect
	go.opentelemetry.io/contrib/bridges/otelzap v0.10.0 // indirect
	go.opentelemetry.io/contrib/instrumentation/net/http/otelhttp v0.60.0 // indirect
	go.opentelemetry.io/otel v1.35.0 // indirect
	go.opentelemetry.io/otel/log v0.11.0 // indirect
	go.opentelemetry.io/otel/metric v1.35.0 // indirect
	go.opentelemetry.io/otel/sdk v1.35.0 // indirect
	go.opentelemetry.io/otel/trace v1.35.0 // indirect
	go.uber.org/multierr v1.11.0 // indirect
<<<<<<< HEAD
	golang.org/x/net v0.37.0 // indirect
	golang.org/x/sys v0.31.0 // indirect
	golang.org/x/text v0.23.0 // indirect
	google.golang.org/genproto/googleapis/rpc v0.0.0-20250115164207-1a7da9e5054f // indirect
	google.golang.org/grpc v1.71.0 // indirect
	google.golang.org/protobuf v1.36.5 // indirect
=======
	golang.org/x/crypto v0.38.0 // indirect
	golang.org/x/net v0.40.0 // indirect
	golang.org/x/sys v0.33.0 // indirect
	golang.org/x/text v0.25.0 // indirect
	google.golang.org/genproto/googleapis/rpc v0.0.0-20250218202821-56aae31c358a // indirect
	google.golang.org/grpc v1.72.1 // indirect
	google.golang.org/protobuf v1.36.6 // indirect
>>>>>>> 97b93138
)<|MERGE_RESOLUTION|>--- conflicted
+++ resolved
@@ -53,14 +53,6 @@
 	go.opentelemetry.io/otel/sdk v1.35.0 // indirect
 	go.opentelemetry.io/otel/trace v1.35.0 // indirect
 	go.uber.org/multierr v1.11.0 // indirect
-<<<<<<< HEAD
-	golang.org/x/net v0.37.0 // indirect
-	golang.org/x/sys v0.31.0 // indirect
-	golang.org/x/text v0.23.0 // indirect
-	google.golang.org/genproto/googleapis/rpc v0.0.0-20250115164207-1a7da9e5054f // indirect
-	google.golang.org/grpc v1.71.0 // indirect
-	google.golang.org/protobuf v1.36.5 // indirect
-=======
 	golang.org/x/crypto v0.38.0 // indirect
 	golang.org/x/net v0.40.0 // indirect
 	golang.org/x/sys v0.33.0 // indirect
@@ -68,5 +60,4 @@
 	google.golang.org/genproto/googleapis/rpc v0.0.0-20250218202821-56aae31c358a // indirect
 	google.golang.org/grpc v1.72.1 // indirect
 	google.golang.org/protobuf v1.36.6 // indirect
->>>>>>> 97b93138
 )